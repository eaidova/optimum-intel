#  Copyright 2021 The HuggingFace Team. All rights reserved.
#
#  Licensed under the Apache License, Version 2.0 (the "License");
#  you may not use this file except in compliance with the License.
#  You may obtain a copy of the License at
#
#      http://www.apache.org/licenses/LICENSE-2.0
#
#  Unless required by applicable law or agreed to in writing, software
#  distributed under the License is distributed on an "AS IS" BASIS,
#  WITHOUT WARRANTIES OR CONDITIONS OF ANY KIND, either express or implied.
#  See the License for the specific language governing permissions and
#  limitations under the License.

import gc
import os
import time
import unittest
from pathlib import Path
from typing import Dict

import numpy as np
import open_clip
import openvino as ov
import pytest
import requests
import timm
import torch
from datasets import load_dataset
from evaluate import evaluator
from huggingface_hub import HfApi
from parameterized import parameterized
from PIL import Image
from transformers import (
    AutoConfig,
    AutoFeatureExtractor,
    AutoImageProcessor,
    AutoModel,
    AutoModelForAudioClassification,
    AutoModelForAudioFrameClassification,
    AutoModelForAudioXVector,
    AutoModelForCausalLM,
    AutoModelForCTC,
    AutoModelForImageClassification,
    AutoModelForMaskedLM,
    AutoModelForQuestionAnswering,
    AutoModelForSeq2SeqLM,
    AutoModelForSequenceClassification,
    AutoModelForSpeechSeq2Seq,
    AutoModelForTokenClassification,
    AutoModelForVision2Seq,
    AutoTokenizer,
    GenerationConfig,
    Pix2StructForConditionalGeneration,
    PretrainedConfig,
    pipeline,
    set_seed,
)
from transformers.onnx.utils import get_preprocessor
from transformers.testing_utils import slow
from utils_tests import MODEL_NAMES

from optimum.exporters.openvino.model_patcher import patch_update_causal_mask
from optimum.intel import (
    OVModelForAudioClassification,
    OVModelForAudioFrameClassification,
    OVModelForAudioXVector,
    OVModelForCausalLM,
    OVModelForCTC,
    OVModelForCustomTasks,
    OVModelForFeatureExtraction,
    OVModelForImageClassification,
    OVModelForMaskedLM,
    OVModelForPix2Struct,
    OVModelForQuestionAnswering,
    OVModelForSeq2SeqLM,
    OVModelForSequenceClassification,
    OVModelForSpeechSeq2Seq,
    OVModelForTokenClassification,
    OVModelForVision2Seq,
    OVModelForVisualCausalLM,
    OVModelOpenCLIPForZeroShotImageClassification,
    OVSentenceTransformer,
    OVStableDiffusionPipeline,
)
from optimum.intel.openvino import OV_DECODER_NAME, OV_DECODER_WITH_PAST_NAME, OV_ENCODER_NAME, OV_XML_FILE_NAME
from optimum.intel.openvino.modeling_base import OVBaseModel
from optimum.intel.openvino.modeling_seq2seq import OVDecoder, OVEncoder
from optimum.intel.openvino.modeling_timm import TimmImageProcessor
from optimum.intel.openvino.modeling_visual_language import (
    MODEL_PARTS_CLS_MAPPING,
    MODEL_TYPE_TO_CLS_MAPPING,
    OVModelWithEmbedForCausalLM,
    OVVisionEmbedding,
)
from optimum.intel.openvino.utils import TemporaryDirectory, _print_compiled_model_properties
from optimum.intel.pipelines import pipeline as optimum_pipeline
from optimum.intel.utils.import_utils import is_openvino_version, is_transformers_version
from optimum.intel.utils.modeling_utils import _find_files_matching_pattern
from optimum.utils import (
    DIFFUSION_MODEL_TEXT_ENCODER_SUBFOLDER,
    DIFFUSION_MODEL_UNET_SUBFOLDER,
    DIFFUSION_MODEL_VAE_DECODER_SUBFOLDER,
    DIFFUSION_MODEL_VAE_ENCODER_SUBFOLDER,
)
from optimum.utils.testing_utils import require_diffusers


TENSOR_ALIAS_TO_TYPE = {
    "pt": torch.Tensor,
    "np": np.ndarray,
}

SEED = 42

F32_CONFIG = {"INFERENCE_PRECISION_HINT": "f32"}


class Timer(object):
    def __enter__(self):
        self.elapsed = time.perf_counter()
        return self

    def __exit__(self, type, value, traceback):
        self.elapsed = (time.perf_counter() - self.elapsed) * 1e3


class OVModelIntegrationTest(unittest.TestCase):
    def __init__(self, *args, **kwargs):
        super().__init__(*args, **kwargs)
        self.OV_MODEL_ID = "echarlaix/distilbert-base-uncased-finetuned-sst-2-english-openvino"
        self.OV_DECODER_MODEL_ID = "helenai/gpt2-ov"
        self.OV_SEQ2SEQ_MODEL_ID = "echarlaix/t5-small-openvino"
        self.OV_DIFFUSION_MODEL_ID = "hf-internal-testing/tiny-stable-diffusion-openvino"

    def test_load_from_hub_and_save_model(self):
        tokenizer = AutoTokenizer.from_pretrained(self.OV_MODEL_ID)
        tokens = tokenizer("This is a sample input", return_tensors="pt")
        loaded_model = OVModelForSequenceClassification.from_pretrained(self.OV_MODEL_ID)
        self.assertIsInstance(loaded_model.config, PretrainedConfig)
        # Test that PERFORMANCE_HINT is set to LATENCY by default
        self.assertEqual(loaded_model.ov_config.get("PERFORMANCE_HINT"), "LATENCY")
        self.assertEqual(loaded_model.request.get_property("PERFORMANCE_HINT"), "LATENCY")
        loaded_model_outputs = loaded_model(**tokens)

        # Test specifying ov_config with throughput hint and manual cache dir
        manual_openvino_cache_dir = loaded_model.model_save_dir / "manual_model_cache"
        ov_config = {"CACHE_DIR": str(manual_openvino_cache_dir), "PERFORMANCE_HINT": "THROUGHPUT"}
        loaded_model = OVModelForSequenceClassification.from_pretrained(self.OV_MODEL_ID, ov_config=ov_config)
        self.assertTrue(manual_openvino_cache_dir.is_dir())
        num_blobs = len(list(manual_openvino_cache_dir.glob("*.blob")))
        self.assertGreaterEqual(num_blobs, 1)
        if is_openvino_version("<", "2023.3"):
            self.assertEqual(loaded_model.request.get_property("PERFORMANCE_HINT").name, "THROUGHPUT")
        else:
            self.assertEqual(loaded_model.request.get_property("PERFORMANCE_HINT"), "THROUGHPUT")

        # Test compile only

        compile_only_model = OVModelForSequenceClassification.from_pretrained(
            self.OV_MODEL_ID, ov_config=ov_config, compile_only=True
        )
        self.assertTrue(manual_openvino_cache_dir.is_dir())
        current_num_blobs = len(list(manual_openvino_cache_dir.glob("*.blob")))
        # compile_only get model from cache
        self.assertGreaterEqual(current_num_blobs, num_blobs)
        self.assertIsInstance(compile_only_model.model, ov.runtime.CompiledModel)
        self.assertIsInstance(compile_only_model.request, ov.runtime.CompiledModel)
        outputs = compile_only_model(**tokens)
        self.assertTrue(torch.equal(loaded_model_outputs.logits, outputs.logits))
        del compile_only_model

        with TemporaryDirectory() as tmpdirname:
            loaded_model.save_pretrained(tmpdirname)
            folder_contents = os.listdir(tmpdirname)
            self.assertTrue(OV_XML_FILE_NAME in folder_contents)
            self.assertTrue(OV_XML_FILE_NAME.replace(".xml", ".bin") in folder_contents)
            model = OVModelForSequenceClassification.from_pretrained(tmpdirname, ov_config={"NUM_STREAMS": 2})
            # Test that PERFORMANCE_HINT is set to LATENCY by default even with ov_config provided
            self.assertEqual(model.ov_config.get("PERFORMANCE_HINT"), "LATENCY")
            self.assertEqual(model.request.get_property("PERFORMANCE_HINT"), "LATENCY")

        outputs = model(**tokens)
        self.assertTrue(torch.equal(loaded_model_outputs.logits, outputs.logits))

        del loaded_model
        del model
        gc.collect()

    @parameterized.expand((True, False))
    def test_load_from_hub_and_save_decoder_model(self, use_cache):
        model_id = "vuiseng9/ov-gpt2-fp32-kv-cache" if use_cache else "vuiseng9/ov-gpt2-fp32-no-cache"
        tokenizer = AutoTokenizer.from_pretrained(model_id)
        tokens = tokenizer("This is a sample input", return_tensors="pt")
        loaded_model = OVModelForCausalLM.from_pretrained(model_id, use_cache=use_cache)
        self.assertIsInstance(loaded_model.config, PretrainedConfig)
        # Test that PERFORMANCE_HINT is set to LATENCY by default
        self.assertEqual(loaded_model.ov_config.get("PERFORMANCE_HINT"), "LATENCY")
        self.assertEqual(loaded_model.request.get_compiled_model().get_property("PERFORMANCE_HINT"), "LATENCY")
        loaded_model_outputs = loaded_model(**tokens)

        with TemporaryDirectory() as tmpdirname:
            loaded_model.save_pretrained(tmpdirname)
            folder_contents = os.listdir(tmpdirname)
            self.assertTrue(OV_XML_FILE_NAME in folder_contents)
            self.assertTrue(OV_XML_FILE_NAME.replace(".xml", ".bin") in folder_contents)
            model = OVModelForCausalLM.from_pretrained(tmpdirname, use_cache=use_cache)
            self.assertEqual(model.use_cache, use_cache)

            compile_only_model = OVModelForCausalLM.from_pretrained(tmpdirname, compile_only=True, use_cache=use_cache)
            self.assertIsInstance(compile_only_model.model, ov.runtime.CompiledModel)
            self.assertIsInstance(compile_only_model.request, ov.runtime.InferRequest)
            outputs = compile_only_model(**tokens)
            self.assertTrue(torch.equal(loaded_model_outputs.logits, outputs.logits))
            del compile_only_model

        outputs = model(**tokens)
        self.assertTrue(torch.equal(loaded_model_outputs.logits, outputs.logits))
        del loaded_model
        del model
        gc.collect()

    def test_load_from_hub_and_save_seq2seq_model(self):
        tokenizer = AutoTokenizer.from_pretrained(self.OV_SEQ2SEQ_MODEL_ID)
        tokens = tokenizer("This is a sample input", return_tensors="pt")
        loaded_model = OVModelForSeq2SeqLM.from_pretrained(self.OV_SEQ2SEQ_MODEL_ID, compile=False)
        self.assertIsInstance(loaded_model.config, PretrainedConfig)
        loaded_model.to("cpu")
        loaded_model.compile()
        # Test that PERFORMANCE_HINT is set to LATENCY by default
        self.assertEqual(loaded_model.ov_config.get("PERFORMANCE_HINT"), "LATENCY")
        self.assertEqual(loaded_model.decoder.request.get_compiled_model().get_property("PERFORMANCE_HINT"), "LATENCY")

        loaded_model_outputs = loaded_model.generate(**tokens)

        with TemporaryDirectory() as tmpdirname:
            loaded_model.save_pretrained(tmpdirname)
            folder_contents = os.listdir(tmpdirname)
            self.assertTrue(OV_ENCODER_NAME in folder_contents)
            self.assertTrue(OV_DECODER_NAME in folder_contents)
            self.assertTrue(OV_DECODER_WITH_PAST_NAME in folder_contents)
            model = OVModelForSeq2SeqLM.from_pretrained(tmpdirname, device="cpu")
            # compile only
            compile_only_model = OVModelForSeq2SeqLM.from_pretrained(tmpdirname, compile_only=True)
            self.assertIsInstance(compile_only_model.encoder.model, ov.runtime.CompiledModel)
            self.assertIsInstance(compile_only_model.decoder.model, ov.runtime.CompiledModel)
            self.assertIsInstance(compile_only_model.decoder_with_past.model, ov.runtime.CompiledModel)
            outputs = compile_only_model.generate(**tokens)
            self.assertTrue(torch.equal(loaded_model_outputs, outputs))
            del compile_only_model

        outputs = model.generate(**tokens)
        self.assertTrue(torch.equal(loaded_model_outputs, outputs))
        del loaded_model
        del model
        gc.collect()

    @require_diffusers
    def test_load_from_hub_and_save_stable_diffusion_model(self):
        loaded_pipeline = OVStableDiffusionPipeline.from_pretrained(self.OV_DIFFUSION_MODEL_ID, compile=False)
        self.assertIsInstance(loaded_pipeline.config, Dict)
        # Test that PERFORMANCE_HINT is set to LATENCY by default
        self.assertEqual(loaded_pipeline.ov_config.get("PERFORMANCE_HINT"), "LATENCY")
        loaded_pipeline.compile()
        self.assertEqual(loaded_pipeline.unet.request.get_property("PERFORMANCE_HINT"), "LATENCY")
        batch_size, height, width = 2, 16, 16
        inputs = {
            "prompt": ["sailing ship in storm by Leonardo da Vinci"] * batch_size,
            "height": height,
            "width": width,
            "num_inference_steps": 2,
            "output_type": "np",
        }

        np.random.seed(0)
        torch.manual_seed(0)
        pipeline_outputs = loaded_pipeline(**inputs).images
        self.assertEqual(pipeline_outputs.shape, (batch_size, height, width, 3))
<<<<<<< HEAD
        with TemporaryDirectory() as tmpdirname:
=======

        with tempfile.TemporaryDirectory() as tmpdirname:
>>>>>>> 41d93a17
            loaded_pipeline.save_pretrained(tmpdirname)
            pipeline = OVStableDiffusionPipeline.from_pretrained(tmpdirname)
            folder_contents = os.listdir(tmpdirname)
            self.assertIn(loaded_pipeline.config_name, folder_contents)
            for subfoler in {
                DIFFUSION_MODEL_UNET_SUBFOLDER,
                DIFFUSION_MODEL_TEXT_ENCODER_SUBFOLDER,
                DIFFUSION_MODEL_VAE_ENCODER_SUBFOLDER,
                DIFFUSION_MODEL_VAE_DECODER_SUBFOLDER,
            }:
                folder_contents = os.listdir(os.path.join(tmpdirname, subfoler))
                self.assertIn(OV_XML_FILE_NAME, folder_contents)
                self.assertIn(OV_XML_FILE_NAME.replace(".xml", ".bin"), folder_contents)

            compile_only_pipeline = OVStableDiffusionPipeline.from_pretrained(tmpdirname, compile_only=True)
            self.assertIsInstance(compile_only_pipeline.unet.model, ov.runtime.CompiledModel)
            self.assertIsInstance(compile_only_pipeline.text_encoder.model, ov.runtime.CompiledModel)
            self.assertIsInstance(compile_only_pipeline.vae_encoder.model, ov.runtime.CompiledModel)
            self.assertIsInstance(compile_only_pipeline.vae_decoder.model, ov.runtime.CompiledModel)

            np.random.seed(0)
            torch.manual_seed(0)
            outputs = compile_only_pipeline(**inputs).images
            np.testing.assert_allclose(pipeline_outputs, outputs, atol=1e-4, rtol=1e-4)
            del compile_only_pipeline

        np.random.seed(0)
        torch.manual_seed(0)
        outputs = pipeline(**inputs).images
        np.testing.assert_allclose(pipeline_outputs, outputs, atol=1e-4, rtol=1e-4)
        del pipeline
        gc.collect()

    @pytest.mark.run_slow
    @slow
    def test_load_model_from_hub_private_with_token(self):
        model_id = "optimum-internal-testing/tiny-random-phi-private"
        token = os.environ.get("HF_HUB_READ_TOKEN", None)
        if token is None:
            self.skipTest("Test requires a token `HF_HUB_READ_TOKEN` in the environment variable")

        model = OVModelForCausalLM.from_pretrained(model_id, token=token, revision="openvino")
        self.assertIsInstance(model.config, PretrainedConfig)
        self.assertTrue(model.stateful)

    def test_infer_export_when_loading(self):
        model_id = MODEL_NAMES["phi"]
        model = AutoModelForCausalLM.from_pretrained(model_id)
        with TemporaryDirectory() as tmpdirname:
            model.save_pretrained(Path(tmpdirname) / "original")
            # Load original model and convert
            model = OVModelForCausalLM.from_pretrained(Path(tmpdirname) / "original")
            model.save_pretrained(Path(tmpdirname) / "openvino")
            # Load openvino model
            model = OVModelForCausalLM.from_pretrained(Path(tmpdirname) / "openvino")
        del model
        gc.collect()

    def test_find_files_matching_pattern(self):
        model_id = "echarlaix/tiny-random-PhiForCausalLM"
        pattern = r"(.*)?openvino(.*)?\_model.xml"
        # hub model
        for revision in ("main", "ov", "itrex"):
            ov_files = _find_files_matching_pattern(
                model_id, pattern=pattern, revision=revision, subfolder="openvino" if revision == "itrex" else ""
            )
            self.assertTrue(len(ov_files) == 0 if revision == "main" else len(ov_files) > 0)

        # local model
        api = HfApi()
        with TemporaryDirectory() as tmpdirname:
            for revision in ("main", "ov", "itrex"):
                local_dir = Path(tmpdirname) / revision
                api.snapshot_download(repo_id=model_id, local_dir=local_dir, revision=revision)
                ov_files = _find_files_matching_pattern(
                    local_dir, pattern=pattern, revision=revision, subfolder="openvino" if revision == "itrex" else ""
                )
                self.assertTrue(len(ov_files) == 0 if revision == "main" else len(ov_files) > 0)

    @parameterized.expand(("stable-diffusion", "stable-diffusion-openvino"))
    def test_find_files_matching_pattern_sd(self, model_arch):
        pattern = r"(.*)?openvino(.*)?\_model.xml"
        model_id = MODEL_NAMES[model_arch]
        # hub model
        ov_files = _find_files_matching_pattern(model_id, pattern=pattern)
        self.assertTrue(len(ov_files) > 0 if "openvino" in model_id else len(ov_files) == 0)

        # local model
        api = HfApi()
        with TemporaryDirectory() as tmpdirname:
            local_dir = Path(tmpdirname) / "model"
            api.snapshot_download(repo_id=model_id, local_dir=local_dir)
            ov_files = _find_files_matching_pattern(local_dir, pattern=pattern)
            self.assertTrue(len(ov_files) > 0 if "openvino" in model_id else len(ov_files) == 0)


class PipelineTest(unittest.TestCase):
    def test_load_model_from_hub(self):
        model_id = "echarlaix/tiny-random-PhiForCausalLM"

        # verify could load both pytorch and openvino model (export argument should automatically infered)
        ov_exported_pipe = optimum_pipeline("text-generation", model_id, revision="pt", accelerator="openvino")
        ov_pipe = optimum_pipeline("text-generation", model_id, revision="ov", accelerator="openvino")
        self.assertIsInstance(ov_exported_pipe.model, OVBaseModel)
        self.assertIsInstance(ov_pipe.model, OVBaseModel)

        with TemporaryDirectory() as tmpdirname:
            ov_exported_pipe.save_pretrained(tmpdirname)
            folder_contents = os.listdir(tmpdirname)
            self.assertTrue(OV_XML_FILE_NAME in folder_contents)
            self.assertTrue(OV_XML_FILE_NAME.replace(".xml", ".bin") in folder_contents)
            ov_exported_pipe = optimum_pipeline("text-generation", tmpdirname, accelerator="openvino")
            self.assertIsInstance(ov_exported_pipe.model, OVBaseModel)

        del ov_exported_pipe
        del ov_pipe
        gc.collect()

    def test_seq2seq_load_from_hub(self):
        model_id = "echarlaix/tiny-random-t5"
        # verify could load both pytorch and openvino model (export argument should automatically infered)
        ov_exported_pipe = optimum_pipeline("text2text-generation", model_id, accelerator="openvino")
        ov_pipe = optimum_pipeline("text2text-generation", model_id, revision="ov", accelerator="openvino")
        self.assertIsInstance(ov_exported_pipe.model, OVBaseModel)
        self.assertIsInstance(ov_pipe.model, OVBaseModel)

        with TemporaryDirectory() as tmpdirname:
            ov_exported_pipe.save_pretrained(tmpdirname)
            folder_contents = os.listdir(tmpdirname)
            self.assertTrue(OV_DECODER_WITH_PAST_NAME in folder_contents)
            self.assertTrue(OV_DECODER_WITH_PAST_NAME.replace(".xml", ".bin") in folder_contents)
            ov_exported_pipe = optimum_pipeline("text2text-generation", tmpdirname, accelerator="openvino")
            self.assertIsInstance(ov_exported_pipe.model, OVBaseModel)

        del ov_exported_pipe
        del ov_pipe
        gc.collect()


class OVModelForSequenceClassificationIntegrationTest(unittest.TestCase):
    SUPPORTED_ARCHITECTURES = (
        "albert",
        "bert",
        "convbert",
        "distilbert",
        "electra",
        "flaubert",
        "ibert",
        "roberta",
        "roformer",
        "squeezebert",
        "xlm",
    )

    @parameterized.expand(SUPPORTED_ARCHITECTURES)
    def test_compare_to_transformers(self, model_arch):
        model_id = MODEL_NAMES[model_arch]
        set_seed(SEED)
        ov_model = OVModelForSequenceClassification.from_pretrained(model_id, export=True, ov_config=F32_CONFIG)
        self.assertIsInstance(ov_model.config, PretrainedConfig)
        transformers_model = AutoModelForSequenceClassification.from_pretrained(model_id)
        tokenizer = AutoTokenizer.from_pretrained(model_id)
        inputs = "This is a sample input"
        tokens = tokenizer(inputs, return_tensors="pt")
        with torch.no_grad():
            transformers_outputs = transformers_model(**tokens)
        for input_type in ["pt", "np"]:
            tokens = tokenizer(inputs, return_tensors=input_type)
            ov_outputs = ov_model(**tokens)
            self.assertIn("logits", ov_outputs)
            self.assertIsInstance(ov_outputs.logits, TENSOR_ALIAS_TO_TYPE[input_type])
            # Compare tensor outputs
            self.assertTrue(torch.allclose(torch.Tensor(ov_outputs.logits), transformers_outputs.logits, atol=1e-4))
        del transformers_model
        del ov_model
        gc.collect()

    @parameterized.expand(SUPPORTED_ARCHITECTURES)
    @pytest.mark.run_slow
    @slow
    def test_pipeline(self, model_arch):
        set_seed(SEED)
        model_id = MODEL_NAMES[model_arch]
        model = OVModelForSequenceClassification.from_pretrained(model_id, compile=False)
        model.eval()
        tokenizer = AutoTokenizer.from_pretrained(model_id)
        pipe = pipeline("text-classification", model=model, tokenizer=tokenizer)
        inputs = "This restaurant is awesome"
        outputs = pipe(inputs)
        self.assertTrue(model.is_dynamic)
        self.assertEqual(pipe.device, model.device)
        self.assertGreaterEqual(outputs[0]["score"], 0.0)
        self.assertIsInstance(outputs[0]["label"], str)

        ov_pipe = optimum_pipeline("text-classification", model_id, accelerator="openvino")
        ov_outputs = ov_pipe(inputs)
        self.assertEqual(outputs[-1]["score"], ov_outputs[-1]["score"])
        del ov_pipe

        if model_arch == "bert":
            # Test FP16 conversion
            model.half()
            model.to("cpu")
            model.compile()
            outputs = pipe(inputs)
            self.assertGreaterEqual(outputs[0]["score"], 0.0)
            self.assertIsInstance(outputs[0]["label"], str)
            # Test static shapes
            model.reshape(1, 25)
            model.compile()
            outputs = pipe(inputs)
            self.assertTrue(not model.is_dynamic)
            self.assertGreaterEqual(outputs[0]["score"], 0.0)
            self.assertIsInstance(outputs[0]["label"], str)
            # Test that model caching was not automatically enabled for exported model
            openvino_cache_dir = model.model_save_dir / "model_cache"
            self.assertFalse(openvino_cache_dir.is_dir())

        del model
        del pipe
        gc.collect()


class OVModelForQuestionAnsweringIntegrationTest(unittest.TestCase):
    SUPPORTED_ARCHITECTURES = (
        "bert",
        "distilbert",
        "roberta",
    )

    @parameterized.expand(SUPPORTED_ARCHITECTURES)
    def test_compare_to_transformers(self, model_arch):
        model_id = MODEL_NAMES[model_arch]
        set_seed(SEED)
        ov_model = OVModelForQuestionAnswering.from_pretrained(model_id, export=True, ov_config=F32_CONFIG)
        self.assertIsInstance(ov_model.config, PretrainedConfig)
        transformers_model = AutoModelForQuestionAnswering.from_pretrained(model_id)
        tokenizer = AutoTokenizer.from_pretrained(model_id)
        inputs = "This is a sample input"
        tokens = tokenizer(inputs, return_tensors="pt")
        with torch.no_grad():
            transformers_outputs = transformers_model(**tokens)
        for input_type in ["pt", "np"]:
            tokens = tokenizer(inputs, return_tensors=input_type)
            ov_outputs = ov_model(**tokens)
            self.assertIn("start_logits", ov_outputs)
            self.assertIn("end_logits", ov_outputs)
            self.assertIsInstance(ov_outputs.start_logits, TENSOR_ALIAS_TO_TYPE[input_type])
            self.assertIsInstance(ov_outputs.end_logits, TENSOR_ALIAS_TO_TYPE[input_type])
            # Compare tensor outputs
            self.assertTrue(
                torch.allclose(torch.Tensor(ov_outputs.start_logits), transformers_outputs.start_logits, atol=1e-4)
            )
            self.assertTrue(
                torch.allclose(torch.Tensor(ov_outputs.end_logits), transformers_outputs.end_logits, atol=1e-4)
            )
        del ov_model
        del transformers_model
        gc.collect()

    @parameterized.expand(SUPPORTED_ARCHITECTURES)
    @pytest.mark.run_slow
    @slow
    def test_pipeline(self, model_arch):
        set_seed(SEED)
        model_id = MODEL_NAMES[model_arch]
        model = OVModelForQuestionAnswering.from_pretrained(model_id)
        model.eval()
        tokenizer = AutoTokenizer.from_pretrained(model_id)
        pipe = pipeline("question-answering", model=model, tokenizer=tokenizer)
        question = "What's my name?"
        context = "My Name is Arthur and I live in Lyon."
        outputs = pipe(question, context)
        self.assertEqual(pipe.device, model.device)
        self.assertGreaterEqual(outputs["score"], 0.0)
        self.assertIsInstance(outputs["answer"], str)
        ov_pipe = optimum_pipeline("question-answering", model_id, accelerator="openvino")
        ov_outputs = ov_pipe(question, context)
        self.assertEqual(outputs["score"], ov_outputs["score"])
        del model
        del ov_pipe
        gc.collect()

    @pytest.mark.run_slow
    @slow
    def test_metric(self):
        model_id = "distilbert-base-cased-distilled-squad"
        set_seed(SEED)
        ov_model = OVModelForQuestionAnswering.from_pretrained(model_id, export=True)
        transformers_model = AutoModelForQuestionAnswering.from_pretrained(model_id)
        tokenizer = AutoTokenizer.from_pretrained(model_id)
        data = load_dataset("squad", split="validation").select(range(50))
        task_evaluator = evaluator("question-answering")
        transformers_pipe = pipeline("question-answering", model=transformers_model, tokenizer=tokenizer)
        ov_pipe = pipeline("question-answering", model=ov_model, tokenizer=tokenizer)
        transformers_metric = task_evaluator.compute(model_or_pipeline=transformers_pipe, data=data, metric="squad")
        ov_metric = task_evaluator.compute(model_or_pipeline=ov_pipe, data=data, metric="squad")
        self.assertEqual(ov_metric["exact_match"], transformers_metric["exact_match"])
        self.assertEqual(ov_metric["f1"], transformers_metric["f1"])
        del transformers_pipe
        del transformers_model
        del ov_pipe
        del ov_model
        gc.collect()


class OVModelForTokenClassificationIntegrationTest(unittest.TestCase):
    SUPPORTED_ARCHITECTURES = (
        "bert",
        "distilbert",
        "roberta",
    )

    @parameterized.expand(SUPPORTED_ARCHITECTURES)
    def test_compare_to_transformers(self, model_arch):
        model_id = MODEL_NAMES[model_arch]
        set_seed(SEED)
        ov_model = OVModelForTokenClassification.from_pretrained(model_id, export=True, ov_config=F32_CONFIG)
        self.assertIsInstance(ov_model.config, PretrainedConfig)
        transformers_model = AutoModelForTokenClassification.from_pretrained(model_id)
        tokenizer = AutoTokenizer.from_pretrained(model_id)
        inputs = "This is a sample input"
        tokens = tokenizer(inputs, return_tensors="pt")
        with torch.no_grad():
            transformers_outputs = transformers_model(**tokens)
        for input_type in ["pt", "np"]:
            tokens = tokenizer(inputs, return_tensors=input_type)
            ov_outputs = ov_model(**tokens)
            self.assertIn("logits", ov_outputs)
            self.assertIsInstance(ov_outputs.logits, TENSOR_ALIAS_TO_TYPE[input_type])
            # Compare tensor outputs
            self.assertTrue(torch.allclose(torch.Tensor(ov_outputs.logits), transformers_outputs.logits, atol=1e-4))
        del transformers_model
        del ov_model
        gc.collect()

    @parameterized.expand(SUPPORTED_ARCHITECTURES)
    @pytest.mark.run_slow
    @slow
    def test_pipeline(self, model_arch):
        set_seed(SEED)
        model_id = MODEL_NAMES[model_arch]
        model = OVModelForTokenClassification.from_pretrained(model_id)
        model.eval()
        tokenizer = AutoTokenizer.from_pretrained(model_id)
        pipe = pipeline("token-classification", model=model, tokenizer=tokenizer)
        inputs = "My Name is Arthur and I live in"
        outputs = pipe(inputs)
        self.assertEqual(pipe.device, model.device)
        self.assertTrue(all(item["score"] > 0.0 for item in outputs))
        ov_pipe = optimum_pipeline("token-classification", model_id, accelerator="openvino")
        ov_outputs = ov_pipe(inputs)
        self.assertEqual(outputs[-1]["score"], ov_outputs[-1]["score"])
        del ov_pipe
        del model
        del pipe
        gc.collect()

    def test_default_token_type_ids(self):
        model_id = MODEL_NAMES["bert"]
        model = OVModelForTokenClassification.from_pretrained(model_id, export=True)
        tokenizer = AutoTokenizer.from_pretrained(model_id)
        tokens = tokenizer("this is a simple input", return_tensors="np")
        self.assertTrue("token_type_ids" in model.input_names)
        token_type_ids = tokens.pop("token_type_ids")
        outs = model(token_type_ids=token_type_ids, **tokens)
        outs_without_token_type_ids = model(**tokens)
        self.assertTrue(np.allclose(outs.logits, outs_without_token_type_ids.logits))

        tokens["attention_mask"] = None
        with self.assertRaises(Exception) as context:
            _ = model(**tokens)

        self.assertIn("Got unexpected inputs: ", str(context.exception))
        del model
        gc.collect()


class OVModelForFeatureExtractionIntegrationTest(unittest.TestCase):
    SUPPORTED_ARCHITECTURES = (
        "bert",
        "distilbert",
        "roberta",
        "sentence-transformers-bert",
    )

    @parameterized.expand(SUPPORTED_ARCHITECTURES)
    def test_compare_to_transformers(self, model_arch):
        model_id = MODEL_NAMES[model_arch]
        set_seed(SEED)
        ov_model = OVModelForFeatureExtraction.from_pretrained(model_id, export=True, ov_config=F32_CONFIG)
        self.assertIsInstance(ov_model.config, PretrainedConfig)
        transformers_model = AutoModel.from_pretrained(model_id)
        tokenizer = AutoTokenizer.from_pretrained(model_id)
        inputs = "This is a sample input"
        tokens = tokenizer(inputs, return_tensors="pt")
        with torch.no_grad():
            transformers_outputs = transformers_model(**tokens)
        for input_type in ["pt", "np"]:
            tokens = tokenizer(inputs, return_tensors=input_type)
            ov_outputs = ov_model(**tokens)
            self.assertIn("last_hidden_state", ov_outputs)
            self.assertIsInstance(ov_outputs.last_hidden_state, TENSOR_ALIAS_TO_TYPE[input_type])
            # Compare tensor outputs
            self.assertTrue(
                torch.allclose(
                    torch.Tensor(ov_outputs.last_hidden_state), transformers_outputs.last_hidden_state, atol=1e-4
                )
            )
        del transformers_model
        del ov_model
        gc.collect()

    @parameterized.expand(SUPPORTED_ARCHITECTURES)
    @pytest.mark.run_slow
    @slow
    def test_pipeline(self, model_arch):
        set_seed(SEED)
        model_id = MODEL_NAMES[model_arch]
        model = OVModelForFeatureExtraction.from_pretrained(model_id)
        model.eval()
        tokenizer = AutoTokenizer.from_pretrained(model_id)
        pipe = pipeline("feature-extraction", model=model, tokenizer=tokenizer)
        inputs = "My Name is Arthur and I live in"
        outputs = pipe(inputs)
        self.assertEqual(pipe.device, model.device)
        self.assertTrue(all(all(isinstance(item, float) for item in row) for row in outputs[0]))
        ov_pipe = optimum_pipeline("feature-extraction", model_id, accelerator="openvino")
        ov_outputs = ov_pipe(inputs)
        self.assertEqual(outputs[-1][-1][-1], ov_outputs[-1][-1][-1])
        del ov_pipe
        del pipe
        del model
        gc.collect()

    @parameterized.expand(SUPPORTED_ARCHITECTURES)
    def test_sentence_transformers_pipeline(self, model_arch):
        """
        Check if we call OVModelForFeatureExtraction passing saved ir-model with outputs
        from Sentence Transformers then an appropriate exception raises.
        """
        model_id = MODEL_NAMES[model_arch]
        with TemporaryDirectory() as tmp_dir:
            save_dir = str(tmp_dir)
            OVSentenceTransformer.from_pretrained(model_id, export=True).save_pretrained(save_dir)
            with self.assertRaises(Exception) as context:
                OVModelForFeatureExtraction.from_pretrained(save_dir)
            self.assertIn("Please use `OVSentenceTransformer`", str(context.exception))


class OVModelForCausalLMIntegrationTest(unittest.TestCase):
    SUPPORTED_ARCHITECTURES = (
        "bart",
        "baichuan2",
        "baichuan2-13b",
        "gpt_bigcode",
        "blenderbot",
        "blenderbot-small",
        "bloom",
        "chatglm",
        "codegen",
        "codegen2",
        "gpt2",
        "gpt_neo",
        "gpt_neox",
        "llama",
        # "llama_gptq",
        "marian",
        "minicpm",
        "mistral",
        "mixtral",
        "mpt",
        "opt",
        "pegasus",
        "qwen",
        "phi",
        "internlm2",
        "orion",
        "falcon",
        "falcon-40b",
        "persimmon",
        "biogpt",
        "gpt_neox_japanese",
        "xglm",
        "aquila",
        "aquila2",
        "xverse",
        "internlm",
        "jais",
        "glm4",
        "decilm",
    )

    if is_transformers_version(">=", "4.40.0"):
        SUPPORTED_ARCHITECTURES += (
            "gemma",
            "gemma2",
            "olmo",
            "stablelm",
            "starcoder2",
            "dbrx",
            "phi3",
            "cohere",
            "qwen2",
            "qwen2-moe",
            "arctic",
            "exaone",
            "mistral-nemo",
        )

    GENERATION_LENGTH = 100
    REMOTE_CODE_MODELS = (
        "chatglm",
        "minicpm",
        "baichuan2",
        "baichuan2-13b",
        "jais",
        "qwen",
        "internlm2",
        "orion",
        "aquila",
        "aquila2",
        "xverse",
        "internlm",
        "codegen2",
        "arctic",
        "glm4",
        "exaone",
        "decilm",
    )

    @parameterized.expand(SUPPORTED_ARCHITECTURES)
    def test_compare_to_transformers(self, model_arch):
        model_id = MODEL_NAMES[model_arch]
        not_stateful = []
        if is_openvino_version("<", "2024.0"):
            not_stateful.append("mixtral")

        if is_openvino_version("<", "2024.1"):
            not_stateful.extend(["llama", "gemma", "gpt_bigcode"])

        if "gptq" in model_arch:
            self.skipTest("GPTQ model loading unsupported with AutoModelForCausalLM")

        set_seed(SEED)

        model_kwargs = {}
        if model_arch in self.REMOTE_CODE_MODELS:
            model_kwargs = {"trust_remote_code": True}

        ov_model = OVModelForCausalLM.from_pretrained(model_id, export=True, ov_config=F32_CONFIG, **model_kwargs)
        self.assertIsInstance(ov_model.config, PretrainedConfig)
        self.assertTrue(ov_model.use_cache)
        tokenizer = AutoTokenizer.from_pretrained(model_id, trust_remote_code=model_arch in self.REMOTE_CODE_MODELS)
        tokens = tokenizer("This is a sample output", return_tensors="pt")
        tokens.pop("token_type_ids", None)

        ov_outputs = ov_model(**tokens)
        self.assertTrue("logits" in ov_outputs)
        self.assertIsInstance(ov_outputs.logits, torch.Tensor)
        self.assertTrue("past_key_values" in ov_outputs)
        self.assertIsInstance(ov_outputs.past_key_values, tuple)
        is_stateful = ov_model.config.model_type not in not_stateful
        self.assertEqual(ov_model.stateful, is_stateful)
        if is_stateful:
            self.assertTrue(len(ov_outputs.past_key_values) == 1 and len(ov_outputs.past_key_values[0]) == 0)

        set_seed(SEED)
        transformers_model = AutoModelForCausalLM.from_pretrained(model_id, **model_kwargs)
        if model_arch in ["qwen", "arctic", "glm4"]:
            transformers_model.to(torch.float32)

        with torch.no_grad():
            transformers_outputs = transformers_model(**tokens)

        # Compare tensor outputs
        atol = 1e-3 if model_arch == "minicpm" else 1e-4
        self.assertTrue(torch.allclose(ov_outputs.logits, transformers_outputs.logits, equal_nan=True, atol=atol))

        # Qwen tokenizer does not support padding

        if model_arch in ["qwen"]:
            return

        if model_arch not in ["chatglm", "glm4", "persimmon"]:
            tokenizer.pad_token_id = tokenizer.eos_token_id

        if model_arch == "persimmon":
            tokenizer.pad_token_id = tokenizer.bos_token_id
        # Compare batched generation
        tokenizer.padding_side = "left"
        tokens = tokenizer(["Today is a nice day and I am longer", "This is me"], return_tensors="pt", padding=True)
        tokens.pop("token_type_ids", None)
        ov_model.generation_config.eos_token_id = None
        transformers_model.generation_config.eos_token_id = None
        ov_model.config.eos_token_id = None
        transformers_model.config.eos_token_id = None
        gen_config = GenerationConfig(
            max_new_tokens=30,
            min_new_tokens=30,
            num_beams=3,
            do_sample=False,
            eos_token_id=None,
        )

        ov_outputs = ov_model.generate(**tokens, generation_config=gen_config)
        additional_inputs = {}
        # gemma2 does not support dynamic cache, it is unfair to compare dynamic cache result vs hybrid cache,
        # align cache representation in torch model
        if model_arch == "gemma2":
            patch_update_causal_mask(transformers_model, "4.43.0")
            transformers_model._supports_cache_class = True
            from transformers.cache_utils import DynamicCache

            additional_inputs = {"past_key_values": DynamicCache()}
        transformers_outputs = transformers_model.generate(**tokens, generation_config=gen_config, **additional_inputs)
        self.assertTrue(torch.allclose(ov_outputs, transformers_outputs))

        del transformers_model
        del ov_model
        gc.collect()

    @parameterized.expand(SUPPORTED_ARCHITECTURES)
    @pytest.mark.run_slow
    @slow
    def test_pipeline(self, model_arch):
        set_seed(SEED)
        model_kwargs = {}
        model_id = MODEL_NAMES[model_arch]
        if model_arch in self.REMOTE_CODE_MODELS:
            model_kwargs = {
                "config": AutoConfig.from_pretrained(model_id, trust_remote_code=True),
                "trust_remote_code": True,
            }
        tokenizer = AutoTokenizer.from_pretrained(model_id, trust_remote_code=model_arch in self.REMOTE_CODE_MODELS)

        if model_arch == "qwen":
            tokenizer._convert_tokens_to_ids = lambda x: 0

        model = OVModelForCausalLM.from_pretrained(model_id, use_cache=False, compile=False, **model_kwargs)
        model.eval()
        model.config.encoder_no_repeat_ngram_size = 0
        model.to("cpu")
        model.half()
        model.compile()
        pipe = pipeline("text-generation", model=model, tokenizer=tokenizer)
        inputs = "My name is Arthur and I live in"
        set_seed(SEED)
        outputs = pipe(inputs, max_new_tokens=5)
        self.assertEqual(pipe.device, model.device)
        self.assertTrue(all(inputs in item["generated_text"] for item in outputs))
        ov_pipe = optimum_pipeline(
            "text-generation",
            model_id,
            accelerator="openvino",
            trust_remote_code=model_arch in self.REMOTE_CODE_MODELS,
            tokenizer=tokenizer if model_arch == "qwen" else None,
        )
        set_seed(SEED)
        ov_outputs = ov_pipe(inputs, max_new_tokens=5)
        self.assertEqual(outputs[-1]["generated_text"], ov_outputs[-1]["generated_text"])
        del ov_pipe
        del pipe
        del model
        gc.collect()

    def test_model_and_decoder_same_device(self):
        model_id = MODEL_NAMES["gpt2"]
        model = OVModelForCausalLM.from_pretrained(model_id, export=True)
        model.to("TEST")
        self.assertEqual(model._device, "TEST")
        # Verify that request is being reset
        self.assertEqual(model.request, None)
        del model
        gc.collect()

    def test_compare_with_and_without_past_key_values(self):
        model_id = MODEL_NAMES["gpt2"]
        tokenizer = AutoTokenizer.from_pretrained(model_id)
        tokens = tokenizer("This is a sample input", return_tensors="pt")
        model_with_pkv = OVModelForCausalLM.from_pretrained(model_id, export=True, use_cache=True, stateful=False)
        outputs_model_with_pkv = model_with_pkv.generate(
            **tokens, min_length=self.GENERATION_LENGTH, max_length=self.GENERATION_LENGTH, num_beams=1
        )
        model_without_pkv = OVModelForCausalLM.from_pretrained(model_id, export=True, use_cache=False)
        outputs_model_without_pkv = model_without_pkv.generate(
            **tokens, min_length=self.GENERATION_LENGTH, max_length=self.GENERATION_LENGTH, num_beams=1
        )
        self.assertTrue(torch.equal(outputs_model_with_pkv, outputs_model_without_pkv))
        self.assertEqual(outputs_model_with_pkv.shape[1], self.GENERATION_LENGTH)
        self.assertEqual(outputs_model_without_pkv.shape[1], self.GENERATION_LENGTH)
        model_stateful = OVModelForCausalLM.from_pretrained(model_id, export=True, use_cache=True, stateful=True)
        outputs_model_stateful = model_stateful.generate(
            **tokens, min_length=self.GENERATION_LENGTH, max_length=self.GENERATION_LENGTH, num_beams=1
        )
        self.assertTrue(torch.equal(outputs_model_without_pkv, outputs_model_stateful))

        del model_with_pkv
        del model_without_pkv
        gc.collect()

    def test_print_model_properties(self):
        # test setting OPENVINO_LOG_LEVEL to 3, which calls _print_compiled_model_properties
        openvino_log_level = os.environ.get("OPENVINO_LOG_LEVEL", None)
        os.environ["OPENVINO_LOG_LEVEL"] = "3"
        model = OVModelForSequenceClassification.from_pretrained(MODEL_NAMES["bert"], export=True)
        if openvino_log_level is not None:
            os.environ["OPENVINO_LOG_LEVEL"] = openvino_log_level
        # test calling function directly
        _print_compiled_model_properties(model.request)

    def test_auto_device_loading(self):
        OV_MODEL_ID = "echarlaix/distilbert-base-uncased-finetuned-sst-2-english-openvino"
        for device in ("AUTO", "AUTO:CPU"):
            model = OVModelForSequenceClassification.from_pretrained(OV_MODEL_ID, device=device)
            model.half()
            self.assertEqual(model._device, device)
            if device == "AUTO:CPU":
                model = OVModelForSequenceClassification.from_pretrained(OV_MODEL_ID, device=device)
                message = "Model should not be loaded from cache without explicitly setting CACHE_DIR"
                self.assertFalse(model.request.get_property("LOADED_FROM_CACHE"), message)
            del model
            gc.collect()

    def test_default_filling_attention_mask(self):
        model_id = MODEL_NAMES["gpt2"]
        model_with_cache = OVModelForCausalLM.from_pretrained(model_id, export=True, use_cache=True)
        tokenizer = AutoTokenizer.from_pretrained(model_id)
        tokenizer.pad_token = tokenizer.eos_token
        texts = ["this is a simple input"]
        tokens = tokenizer(texts, return_tensors="pt")
        self.assertTrue("attention_mask" in model_with_cache.input_names)
        outs = model_with_cache(**tokens)
        attention_mask = tokens.pop("attention_mask")
        outs_without_attn_mask = model_with_cache(**tokens)
        self.assertTrue(torch.allclose(outs.logits, outs_without_attn_mask.logits))
        input_ids = torch.argmax(outs.logits[:, -1:, :], dim=2)
        past_key_values = outs.past_key_values
        attention_mask = torch.ones((input_ids.shape[0], tokens.input_ids.shape[1] + 1), dtype=torch.long)
        outs_step2 = model_with_cache(
            input_ids=input_ids, attention_mask=attention_mask, past_key_values=past_key_values
        )
        outs_without_attn_mask_step2 = model_with_cache(input_ids=input_ids, past_key_values=past_key_values)
        self.assertTrue(torch.allclose(outs_step2.logits, outs_without_attn_mask_step2.logits))
        del model_with_cache
        gc.collect()

    def test_default_filling_attention_mask_and_position_ids(self):
        model_id = MODEL_NAMES["llama"]
        model_with_cache = OVModelForCausalLM.from_pretrained(model_id, export=True, use_cache=True)
        tokenizer = AutoTokenizer.from_pretrained(model_id)
        tokenizer.pad_token = tokenizer.eos_token
        texts = ["this is a simple input"]
        tokens = tokenizer(texts, return_tensors="pt")
        self.assertTrue("position_ids" in model_with_cache.input_names)
        outs = model_with_cache(**tokens)
        attention_mask = tokens.pop("attention_mask")
        outs_without_attn_mask = model_with_cache(**tokens)
        self.assertTrue(torch.allclose(outs.logits, outs_without_attn_mask.logits))
        input_ids = torch.argmax(outs.logits[:, -1:, :], dim=2)
        past_key_values = outs.past_key_values
        attention_mask = torch.ones((input_ids.shape[0], tokens.input_ids.shape[1] + 1), dtype=torch.long)
        outs_step2 = model_with_cache(
            input_ids=input_ids, attention_mask=attention_mask, past_key_values=past_key_values
        )
        outs_without_attn_mask_step2 = model_with_cache(input_ids=input_ids, past_key_values=past_key_values)
        self.assertTrue(torch.allclose(outs_step2.logits, outs_without_attn_mask_step2.logits))
        del model_with_cache
        gc.collect()

    @parameterized.expand(SUPPORTED_ARCHITECTURES)
    @pytest.mark.run_slow
    @slow
    def test_beam_search(self, model_arch):
        model_kwargs = {}
        model_id = MODEL_NAMES[model_arch]
        if model_arch in self.REMOTE_CODE_MODELS:
            model_kwargs = {
                "config": AutoConfig.from_pretrained(model_id, trust_remote_code=True),
                "trust_remote_code": True,
            }
        # Qwen tokenizer does not support padding, chatglm, glm4 testing models produce nan that incompatible with beam search
        if model_arch in ["qwen", "chatglm", "glm4"]:
            return

        tokenizer = AutoTokenizer.from_pretrained(model_id, trust_remote_code=model_arch in self.REMOTE_CODE_MODELS)
        if model_arch == "persimmon":
            tokenizer.pad_token_id = tokenizer.bos_token_id
            tokenizer.eos_token_id = tokenizer.bos_token_id

        beam_search_gen_config = GenerationConfig(
            max_new_tokens=10,
            min_new_tokens=10,
            num_beams=4,
            do_sample=False,
            eos_token_id=None,
        )

        beam_sample_gen_config = GenerationConfig(
            max_new_tokens=10,
            min_new_tokens=10,
            num_beams=4,
            do_sample=True,
            eos_token_id=None,
        )

        if model_arch in ["minicpm", "internlm2"]:
            beam_sample_gen_config.top_k = 1

        group_beam_search_gen_config = GenerationConfig(
            max_new_tokens=10,
            min_new_tokens=10,
            num_beams=4,
            do_sample=False,
            eos_token_id=None,
            num_beam_groups=2,
            diversity_penalty=0.0000001,
        )
        force_word = "cat"
        force_words_ids = [tokenizer([force_word], add_special_tokens=False).input_ids]
        constrained_beam_search_gen_config = GenerationConfig(
            max_new_tokens=10,
            min_new_tokens=10,
            num_beams=4,
            do_sample=False,
            eos_token_id=None,
            force_words_ids=force_words_ids,
        )

        gen_configs = [
            beam_search_gen_config,
            beam_sample_gen_config,
            group_beam_search_gen_config,
            constrained_beam_search_gen_config,
        ]
        set_seed(SEED)
        ov_model_stateful = OVModelForCausalLM.from_pretrained(
            model_id, export=True, use_cache=True, stateful=True, **model_kwargs
        )
        set_seed(SEED)
        ov_model_stateless = OVModelForCausalLM.from_pretrained(
            model_id, export=True, use_cache=True, stateful=False, **model_kwargs
        )
        set_seed(SEED)
        transformers_model = AutoModelForCausalLM.from_pretrained(model_id, **model_kwargs)

        if model_arch == "arctic":
            transformers_model.to(torch.float32)
        additional_inputs = {}
        # gemma2 does not support dynamic cache, it is unfair to compare dynamic cache result vs hybrid cache, align cache representation in torch model
        if model_arch == "gemma2":
            patch_update_causal_mask(transformers_model, "4.43.0")
            transformers_model._supports_cache_class = True
            from transformers.cache_utils import DynamicCache
        tokenizer.pad_token_id = tokenizer.eos_token_id
        tokens = tokenizer(["Today is a nice day and I am longer", "This is me"], return_tensors="pt", padding=True)
        tokens.pop("token_type_ids", None)
        ov_model_stateful.generation_config.eos_token_id = None
        ov_model_stateless.generation_config.eos_token_id = None
        transformers_model.generation_config.eos_token_id = None
        ov_model_stateful.config.eos_token_id = None
        ov_model_stateless.config.eos_token_id = None
        transformers_model.config.eos_token_id = None

        for gen_config in gen_configs:
            if gen_config.do_sample and model_arch in ["baichuan2-13b", "olmo"]:
                continue
            set_seed(SEED)

            if model_arch == "gemma2":
                additional_inputs = {"past_key_values": DynamicCache()}
            transformers_outputs = transformers_model.generate(
                **tokens, generation_config=gen_config, **additional_inputs
            )
            set_seed(SEED)
            ov_stateful_outputs = ov_model_stateful.generate(**tokens, generation_config=gen_config)
            self.assertTrue(
                torch.equal(ov_stateful_outputs, transformers_outputs),
                f"generation config : {gen_config}, transformers output {transformers_outputs}, ov_model_stateful output {ov_stateful_outputs}",
            )
            set_seed(SEED)
            ov_stateless_outputs = ov_model_stateless.generate(**tokens, generation_config=gen_config)
            self.assertTrue(
                torch.equal(ov_stateless_outputs, transformers_outputs),
                f"generation config : {gen_config}, transformers output {transformers_outputs}, ov_model_stateless output {ov_stateless_outputs}",
            )

    def test_load_with_different_dtype(self):
        set_seed(SEED)
        model_id = MODEL_NAMES["llama"]
        pt_model = AutoModelForCausalLM.from_pretrained(
            model_id,
        )
        tokenizer = AutoTokenizer.from_pretrained(model_id)

        texts = ["this is a simple input"]
        test_input = tokenizer(texts, return_tensors="pt")

        ref_logits = pt_model(**test_input).logits
        torch_dtypes = [None, "auto", "float32", torch.float16]
        if is_openvino_version(">", "2024.2.0"):
            torch_dtypes.append("bfloat16")

        for dtype in torch_dtypes:
            ov_model = OVModelForCausalLM.from_pretrained(model_id=model_id, export=True, torch_dtype=dtype)
            ov_logits = ov_model(**test_input).logits
            self.assertTrue(
                torch.allclose(torch.Tensor(ov_logits), ref_logits, atol=5e-3),
                f"values are not close for {dtype if dtype is not None else 'None'}, max diff = {torch.abs(ov_logits - ref_logits).max()}",
            )


class OVModelForMaskedLMIntegrationTest(unittest.TestCase):
    SUPPORTED_ARCHITECTURES = (
        "albert",
        "bert",
        "camembert",
        "convbert",
        "data2vec_text",
        "deberta",
        "deberta_v2",
        "distilbert",
        "electra",
        "flaubert",
        "ibert",
        "mobilebert",
        "mpnet",
        "nystromformer",
        "perceiver_text",
        "roberta",
        "roformer",
        "squeezebert",
        "xlm",
        "xlm_roberta",
    )

    @parameterized.expand(SUPPORTED_ARCHITECTURES)
    def test_compare_to_transformers(self, model_arch):
        model_id = MODEL_NAMES[model_arch]
        set_seed(SEED)
        ov_model = OVModelForMaskedLM.from_pretrained(model_id, export=True, ov_config=F32_CONFIG)
        self.assertIsInstance(ov_model.config, PretrainedConfig)
        set_seed(SEED)
        transformers_model = AutoModelForMaskedLM.from_pretrained(model_id)
        tokenizer = AutoTokenizer.from_pretrained(model_id)
        inputs = f"This is a sample {tokenizer.mask_token}"
        tokens = tokenizer(inputs, return_tensors="pt")
        with torch.no_grad():
            transformers_outputs = transformers_model(**tokens)
        for input_type in ["pt", "np"]:
            tokens = tokenizer(inputs, return_tensors=input_type)
            ov_outputs = ov_model(**tokens)
            self.assertIn("logits", ov_outputs)
            self.assertIsInstance(ov_outputs.logits, TENSOR_ALIAS_TO_TYPE[input_type])
            # Compare tensor outputs
            self.assertTrue(torch.allclose(torch.Tensor(ov_outputs.logits), transformers_outputs.logits, atol=1e-4))
        del transformers_model
        del ov_model
        gc.collect()

    @parameterized.expand(SUPPORTED_ARCHITECTURES)
    def test_pipeline(self, model_arch):
        model_id = MODEL_NAMES[model_arch]
        set_seed(SEED)
        model = OVModelForMaskedLM.from_pretrained(model_id)
        model.eval()
        tokenizer = AutoTokenizer.from_pretrained(model_id)
        pipe = pipeline("fill-mask", model=model, tokenizer=tokenizer)
        inputs = f"This is a {tokenizer.mask_token}."
        outputs = pipe(inputs)
        self.assertEqual(pipe.device, model.device)
        self.assertTrue(all(item["score"] > 0.0 for item in outputs))
        set_seed(SEED)
        ov_pipe = optimum_pipeline("fill-mask", model_id, accelerator="openvino")
        ov_outputs = ov_pipe(inputs)
        self.assertEqual(outputs[-1]["score"], ov_outputs[-1]["score"])
        del ov_pipe
        del pipe
        del model
        gc.collect()


class OVModelForImageClassificationIntegrationTest(unittest.TestCase):
    SUPPORTED_ARCHITECTURES = (
        "beit",
        "convnext",
        # "convnextv2",
        "data2vec_vision",
        "deit",
        "levit",
        "mobilenet_v1",
        "mobilenet_v2",
        "mobilevit",
        "poolformer",
        "perceiver_vision",
        "resnet",
        "segformer",
        "swin",
        "vit",
    )
    TIMM_MODELS = ("timm/pit_s_distilled_224.in1k", "timm/vit_tiny_patch16_224.augreg_in21k")

    @parameterized.expand(SUPPORTED_ARCHITECTURES)
    def test_compare_to_transformers(self, model_arch):
        model_id = MODEL_NAMES[model_arch]
        set_seed(SEED)
        ov_model = OVModelForImageClassification.from_pretrained(model_id, export=True, ov_config=F32_CONFIG)
        self.assertIsInstance(ov_model.config, PretrainedConfig)
        set_seed(SEED)
        transformers_model = AutoModelForImageClassification.from_pretrained(model_id)
        preprocessor = AutoFeatureExtractor.from_pretrained(model_id)
        url = "http://images.cocodataset.org/val2017/000000039769.jpg"
        image = Image.open(requests.get(url, stream=True).raw)
        inputs = preprocessor(images=image, return_tensors="pt")
        with torch.no_grad():
            transformers_outputs = transformers_model(**inputs)
        for input_type in ["pt", "np"]:
            inputs = preprocessor(images=image, return_tensors=input_type)
            ov_outputs = ov_model(**inputs)
            self.assertIn("logits", ov_outputs)
            self.assertIsInstance(ov_outputs.logits, TENSOR_ALIAS_TO_TYPE[input_type])
            # Compare tensor outputs
            self.assertTrue(torch.allclose(torch.Tensor(ov_outputs.logits), transformers_outputs.logits, atol=1e-4))
        del transformers_model
        del ov_model
        gc.collect()

    @parameterized.expand(SUPPORTED_ARCHITECTURES)
    @pytest.mark.run_slow
    @slow
    def test_pipeline(self, model_arch):
        set_seed(SEED)
        model_id = MODEL_NAMES[model_arch]
        model = OVModelForImageClassification.from_pretrained(model_id)
        model.eval()
        preprocessor = AutoFeatureExtractor.from_pretrained(model_id)
        pipe = pipeline("image-classification", model=model, feature_extractor=preprocessor)
        inputs = "http://images.cocodataset.org/val2017/000000039769.jpg"
        outputs = pipe(inputs)
        self.assertEqual(pipe.device, model.device)
        self.assertGreaterEqual(outputs[0]["score"], 0.0)
        self.assertTrue(isinstance(outputs[0]["label"], str))
        set_seed(SEED)
        ov_pipe = optimum_pipeline("image-classification", model_id, accelerator="openvino")
        ov_outputs = ov_pipe(inputs)
        self.assertEqual(outputs[-1]["score"], ov_outputs[-1]["score"])
        del ov_pipe
        del model
        del pipe
        gc.collect()

    @parameterized.expand(TIMM_MODELS)
    def test_compare_to_timm(self, model_id):
        ov_model = OVModelForImageClassification.from_pretrained(model_id, export=True, ov_config=F32_CONFIG)
        self.assertEqual(ov_model.request.get_property("INFERENCE_PRECISION_HINT").to_string(), "f32")
        self.assertIsInstance(ov_model.config, PretrainedConfig)
        timm_model = timm.create_model(model_id, pretrained=True)
        preprocessor = TimmImageProcessor.from_pretrained(model_id)
        url = "http://images.cocodataset.org/val2017/000000039769.jpg"
        image = Image.open(requests.get(url, stream=True).raw)
        inputs = preprocessor(images=image, return_tensors="pt")
        with torch.no_grad():
            timm_model.eval()
            timm_outputs = timm_model(inputs["pixel_values"].float())
        for input_type in ["pt", "np"]:
            inputs = preprocessor(images=image, return_tensors=input_type)
            ov_outputs = ov_model(**inputs)
            self.assertIn("logits", ov_outputs)
            self.assertIsInstance(ov_outputs.logits, TENSOR_ALIAS_TO_TYPE[input_type])
            # Compare tensor outputs
            self.assertTrue(torch.allclose(torch.Tensor(ov_outputs.logits), timm_outputs, atol=1e-3))
        gc.collect()

    @parameterized.expand(TIMM_MODELS)
    def test_timm_save_and_infer(self, model_id):
        ov_model = OVModelForImageClassification.from_pretrained(model_id, export=True)
        with TemporaryDirectory() as tmpdirname:
            model_save_path = os.path.join(tmpdirname, "timm_ov_model")
            ov_model.save_pretrained(model_save_path)
            model = OVModelForImageClassification.from_pretrained(model_save_path)
            model(pixel_values=torch.zeros((5, 3, model.config.image_size, model.config.image_size)))
        gc.collect()


class OVModelForSeq2SeqLMIntegrationTest(unittest.TestCase):
    SUPPORTED_ARCHITECTURES = (
        "bart",
        # "bigbird_pegasus",
        "blenderbot",
        "blenderbot-small",
        # "longt5",
        "m2m_100",
        "marian",
        "mbart",
        "mt5",
        "pegasus",
        "t5",
    )

    GENERATION_LENGTH = 100
    SPEEDUP_CACHE = 1.1

    @parameterized.expand(SUPPORTED_ARCHITECTURES)
    def test_compare_to_transformers(self, model_arch):
        model_id = MODEL_NAMES[model_arch]
        set_seed(SEED)
        ov_model = OVModelForSeq2SeqLM.from_pretrained(model_id, export=True, ov_config=F32_CONFIG)

        self.assertIsInstance(ov_model.encoder, OVEncoder)
        self.assertIsInstance(ov_model.decoder, OVDecoder)
        self.assertIsInstance(ov_model.decoder_with_past, OVDecoder)
        self.assertIsInstance(ov_model.config, PretrainedConfig)

        transformers_model = AutoModelForSeq2SeqLM.from_pretrained(model_id)
        tokenizer = AutoTokenizer.from_pretrained(model_id)
        tokens = tokenizer("This is a sample input", return_tensors="pt")
        decoder_start_token_id = transformers_model.config.decoder_start_token_id if model_arch != "mbart" else 2
        decoder_inputs = {"decoder_input_ids": torch.ones((1, 1), dtype=torch.long) * decoder_start_token_id}
        ov_outputs = ov_model(**tokens, **decoder_inputs)

        self.assertTrue("logits" in ov_outputs)
        self.assertIsInstance(ov_outputs.logits, torch.Tensor)

        with torch.no_grad():
            transformers_outputs = transformers_model(**tokens, **decoder_inputs)
        # Compare tensor outputs
        self.assertTrue(torch.allclose(ov_outputs.logits, transformers_outputs.logits, atol=1e-4))
        del transformers_model
        del ov_model

        gc.collect()

    @parameterized.expand(SUPPORTED_ARCHITECTURES)
    @pytest.mark.run_slow
    @slow
    def test_pipeline(self, model_arch):
        set_seed(SEED)
        model_id = MODEL_NAMES[model_arch]
        tokenizer = AutoTokenizer.from_pretrained(model_id)
        inputs = "This is a test"
        model = OVModelForSeq2SeqLM.from_pretrained(model_id, compile=False)
        model.eval()
        model.half()
        model.to("cpu")
        model.compile()

        # Summarization
        pipe = pipeline("summarization", model=model, tokenizer=tokenizer)
        outputs = pipe(inputs)
        self.assertEqual(pipe.device, model.device)
        self.assertIsInstance(outputs[0]["summary_text"], str)

        # Translation
        pipe = pipeline("translation_en_to_fr", model=model, tokenizer=tokenizer)
        outputs = pipe(inputs)
        self.assertEqual(pipe.device, model.device)
        self.assertIsInstance(outputs[0]["translation_text"], str)

        # Text2Text generation
        pipe = pipeline("text2text-generation", model=model, tokenizer=tokenizer)
        outputs = pipe(inputs)
        self.assertEqual(pipe.device, model.device)
        self.assertIsInstance(outputs[0]["generated_text"], str)

        ov_pipe = optimum_pipeline("text2text-generation", model_id, accelerator="openvino")
        ov_outputs = ov_pipe(inputs)
        self.assertEqual(outputs[-1]["generated_text"], ov_outputs[-1]["generated_text"])
        del ov_pipe
        del pipe
        del model
        gc.collect()

    @parameterized.expand(SUPPORTED_ARCHITECTURES)
    @pytest.mark.run_slow
    @slow
    def test_generate_utils(self, model_arch):
        model_id = MODEL_NAMES[model_arch]
        model = OVModelForSeq2SeqLM.from_pretrained(model_id, export=True)
        tokenizer = AutoTokenizer.from_pretrained(model_id)
        text = "This is a sample input"
        tokens = tokenizer(text, return_tensors="pt")

        # General case
        outputs = model.generate(**tokens)
        outputs = tokenizer.batch_decode(outputs, skip_special_tokens=True)
        self.assertIsInstance(outputs[0], str)

        # With input ids
        outputs = model.generate(input_ids=tokens["input_ids"])
        outputs = tokenizer.batch_decode(outputs, skip_special_tokens=True)
        self.assertIsInstance(outputs[0], str)
        del model

        gc.collect()

    def test_compare_with_and_without_past_key_values(self):
        model_id = MODEL_NAMES["t5"]
        tokenizer = AutoTokenizer.from_pretrained(model_id)
        text = "This is a sample input"
        tokens = tokenizer(text, return_tensors="pt")

        model_with_pkv = OVModelForSeq2SeqLM.from_pretrained(model_id, export=True, use_cache=True)
        _ = model_with_pkv.generate(**tokens)  # warmup
        with Timer() as with_pkv_timer:
            outputs_model_with_pkv = model_with_pkv.generate(
                **tokens, min_length=self.GENERATION_LENGTH, max_length=self.GENERATION_LENGTH, num_beams=1
            )

        model_without_pkv = OVModelForSeq2SeqLM.from_pretrained(model_id, export=True, use_cache=False)
        _ = model_without_pkv.generate(**tokens)  # warmup
        with Timer() as without_pkv_timer:
            outputs_model_without_pkv = model_without_pkv.generate(
                **tokens, min_length=self.GENERATION_LENGTH, max_length=self.GENERATION_LENGTH, num_beams=1
            )

        self.assertTrue(torch.equal(outputs_model_with_pkv, outputs_model_without_pkv))
        self.assertEqual(outputs_model_with_pkv.shape[1], self.GENERATION_LENGTH)
        self.assertEqual(outputs_model_without_pkv.shape[1], self.GENERATION_LENGTH)
        self.assertTrue(
            without_pkv_timer.elapsed / with_pkv_timer.elapsed > self.SPEEDUP_CACHE,
            f"With pkv latency: {with_pkv_timer.elapsed:.3f} ms, without pkv latency: {without_pkv_timer.elapsed:.3f} ms,"
            f" speedup: {without_pkv_timer.elapsed / with_pkv_timer.elapsed:.3f}",
        )
        del model_with_pkv
        del model_without_pkv
        gc.collect()


class OVModelForAudioClassificationIntegrationTest(unittest.TestCase):
    SUPPORTED_ARCHITECTURES = (
        "audio_spectrogram_transformer",
        "data2vec_audio",
        "hubert",
        "sew",
        "sew_d",
        "unispeech",
        "unispeech_sat",
        "wavlm",
        "wav2vec2",
        "wav2vec2-conformer",
    )

    def _generate_random_audio_data(self):
        np.random.seed(10)
        t = np.linspace(0, 5.0, int(5.0 * 22050), endpoint=False)
        # generate pure sine wave at 220 Hz
        audio_data = 0.5 * np.sin(2 * np.pi * 220 * t)
        return audio_data

    @parameterized.expand(SUPPORTED_ARCHITECTURES)
    def test_compare_to_transformers(self, model_arch):
        model_id = MODEL_NAMES[model_arch]
        set_seed(SEED)
        ov_model = OVModelForAudioClassification.from_pretrained(model_id, export=True, ov_config=F32_CONFIG)
        self.assertIsInstance(ov_model.config, PretrainedConfig)
        set_seed(SEED)
        transformers_model = AutoModelForAudioClassification.from_pretrained(model_id)
        preprocessor = AutoFeatureExtractor.from_pretrained(model_id)
        inputs = preprocessor(self._generate_random_audio_data(), return_tensors="pt")

        with torch.no_grad():
            transformers_outputs = transformers_model(**inputs)

        for input_type in ["pt", "np"]:
            inputs = preprocessor(self._generate_random_audio_data(), return_tensors=input_type)
            ov_outputs = ov_model(**inputs)
            self.assertIn("logits", ov_outputs)
            self.assertIsInstance(ov_outputs.logits, TENSOR_ALIAS_TO_TYPE[input_type])
            # Compare tensor outputs
            self.assertTrue(torch.allclose(torch.Tensor(ov_outputs.logits), transformers_outputs.logits, atol=1e-3))

        del transformers_model
        del ov_model
        gc.collect()

    @parameterized.expand(SUPPORTED_ARCHITECTURES)
    @pytest.mark.run_slow
    @slow
    def test_pipeline(self, model_arch):
        set_seed(SEED)
        model_id = MODEL_NAMES[model_arch]
        model = OVModelForAudioClassification.from_pretrained(model_id)
        model.eval()
        preprocessor = AutoFeatureExtractor.from_pretrained(model_id)
        pipe = pipeline("audio-classification", model=model, feature_extractor=preprocessor)
        inputs = [np.random.random(16000)]
        outputs = pipe(inputs)
        self.assertEqual(pipe.device, model.device)
        self.assertTrue(all(item["score"] > 0.0 for item in outputs[0]))
        set_seed(SEED)
        ov_pipe = optimum_pipeline("audio-classification", model_id, accelerator="openvino")
        ov_outputs = ov_pipe(inputs)
        self.assertEqual(outputs[-1][-1]["score"], ov_outputs[-1][-1]["score"])
        del ov_pipe
        del pipe
        del model
        gc.collect()


class OVModelForCTCIntegrationTest(unittest.TestCase):
    SUPPORTED_ARCHITECTURES = [
        "data2vec_audio",
        "hubert",
        "sew",
        "sew_d",
        "unispeech",
        "unispeech_sat",
        "wavlm",
        "wav2vec2-hf",
        "wav2vec2-conformer",
    ]

    def _generate_random_audio_data(self):
        np.random.seed(10)
        t = np.linspace(0, 5.0, int(5.0 * 22050), endpoint=False)
        # generate pure sine wave at 220 Hz
        audio_data = 0.5 * np.sin(2 * np.pi * 220 * t)
        return audio_data

    def test_load_vanilla_transformers_which_is_not_supported(self):
        with self.assertRaises(Exception) as context:
            _ = OVModelForCTC.from_pretrained(MODEL_NAMES["t5"], export=True)

        self.assertIn("only supports the tasks", str(context.exception))

    @parameterized.expand(SUPPORTED_ARCHITECTURES)
    def test_compare_to_transformers(self, model_arch):
        model_id = MODEL_NAMES[model_arch]
        set_seed(SEED)
        ov_model = OVModelForCTC.from_pretrained(model_id, export=True, ov_config=F32_CONFIG)
        self.assertIsInstance(ov_model.config, PretrainedConfig)

        set_seed(SEED)
        transformers_model = AutoModelForCTC.from_pretrained(model_id)
        processor = AutoFeatureExtractor.from_pretrained(model_id)
        input_values = processor(self._generate_random_audio_data(), return_tensors="pt")

        with torch.no_grad():
            transformers_outputs = transformers_model(**input_values)

        for input_type in ["pt", "np"]:
            input_values = processor(self._generate_random_audio_data(), return_tensors=input_type)
            ov_outputs = ov_model(**input_values)

            self.assertTrue("logits" in ov_outputs)
            self.assertIsInstance(ov_outputs.logits, TENSOR_ALIAS_TO_TYPE[input_type])

            # compare tensor outputs
            self.assertTrue(torch.allclose(torch.Tensor(ov_outputs.logits), transformers_outputs.logits, atol=1e-4))

        del transformers_model
        del ov_model
        gc.collect()


class OVModelForAudioXVectorIntegrationTest(unittest.TestCase):
    SUPPORTED_ARCHITECTURES = [
        "data2vec_audio",
        "unispeech_sat",
        "wavlm",
        "wav2vec2-hf",
        "wav2vec2-conformer",
    ]

    def _generate_random_audio_data(self):
        np.random.seed(10)
        t = np.linspace(0, 5.0, int(5.0 * 22050), endpoint=False)
        # generate pure sine wave at 220 Hz
        audio_data = 0.5 * np.sin(2 * np.pi * 220 * t)
        return audio_data

    def test_load_vanilla_transformers_which_is_not_supported(self):
        with self.assertRaises(Exception) as context:
            _ = OVModelForAudioXVector.from_pretrained(MODEL_NAMES["t5"], export=True)

        self.assertIn("only supports the tasks", str(context.exception))

    @parameterized.expand(SUPPORTED_ARCHITECTURES)
    def test_compare_to_transformers(self, model_arch):
        model_id = MODEL_NAMES[model_arch]
        set_seed(SEED)
        ov_model = OVModelForAudioXVector.from_pretrained(model_id, export=True, ov_config=F32_CONFIG)
        self.assertIsInstance(ov_model.config, PretrainedConfig)

        set_seed(SEED)
        transformers_model = AutoModelForAudioXVector.from_pretrained(model_id)
        processor = AutoFeatureExtractor.from_pretrained(model_id)
        input_values = processor(self._generate_random_audio_data(), return_tensors="pt")

        with torch.no_grad():
            transformers_outputs = transformers_model(**input_values)
        for input_type in ["pt", "np"]:
            input_values = processor(self._generate_random_audio_data(), return_tensors=input_type)
            ov_outputs = ov_model(**input_values)

            self.assertTrue("logits" in ov_outputs)
            self.assertIsInstance(ov_outputs.logits, TENSOR_ALIAS_TO_TYPE[input_type])

            # compare tensor outputs
            self.assertTrue(torch.allclose(torch.Tensor(ov_outputs.logits), transformers_outputs.logits, atol=1e-4))
            self.assertTrue(
                torch.allclose(torch.Tensor(ov_outputs.embeddings), transformers_outputs.embeddings, atol=1e-4)
            )

        del transformers_model
        del ov_model
        gc.collect()


class OVModelForAudioFrameClassificationIntegrationTest(unittest.TestCase):
    SUPPORTED_ARCHITECTURES = [
        "data2vec_audio",
        "unispeech_sat",
        "wavlm",
        "wav2vec2-hf",
        "wav2vec2-conformer",
    ]

    def _generate_random_audio_data(self):
        np.random.seed(10)
        t = np.linspace(0, 5.0, int(5.0 * 22050), endpoint=False)
        # generate pure sine wave at 220 Hz
        audio_data = 0.5 * np.sin(2 * np.pi * 220 * t)
        return audio_data

    def test_load_vanilla_transformers_which_is_not_supported(self):
        with self.assertRaises(Exception) as context:
            _ = OVModelForAudioFrameClassification.from_pretrained(MODEL_NAMES["t5"], export=True)

        self.assertIn("only supports the tasks", str(context.exception))

    @parameterized.expand(SUPPORTED_ARCHITECTURES)
    def test_compare_to_transformers(self, model_arch):
        model_id = MODEL_NAMES[model_arch]
        set_seed(SEED)
        ov_model = OVModelForAudioFrameClassification.from_pretrained(model_id, export=True, ov_config=F32_CONFIG)
        self.assertIsInstance(ov_model.config, PretrainedConfig)

        set_seed(SEED)
        transformers_model = AutoModelForAudioFrameClassification.from_pretrained(model_id)
        processor = AutoFeatureExtractor.from_pretrained(model_id)
        input_values = processor(self._generate_random_audio_data(), return_tensors="pt")

        with torch.no_grad():
            transformers_outputs = transformers_model(**input_values)
        for input_type in ["pt", "np"]:
            input_values = processor(self._generate_random_audio_data(), return_tensors=input_type)
            ov_outputs = ov_model(**input_values)

            self.assertTrue("logits" in ov_outputs)
            self.assertIsInstance(ov_outputs.logits, TENSOR_ALIAS_TO_TYPE[input_type])

            # compare tensor outputs
            self.assertTrue(torch.allclose(torch.Tensor(ov_outputs.logits), transformers_outputs.logits, atol=1e-4))

        del transformers_model
        del ov_model
        gc.collect()


class OVModelForPix2StructIntegrationTest(unittest.TestCase):
    SUPPORTED_ARCHITECTURES = ["pix2struct"]
    TASK = "image-to-text"  # is it fine as well with visual-question-answering?

    GENERATION_LENGTH = 100
    SPEEDUP_CACHE = 1.1

    IMAGE = Image.open(
        requests.get(
            "https://huggingface.co/datasets/huggingface/documentation-images/resolve/main/transformers/tasks/ai2d-demo.jpg",
            stream=True,
        ).raw
    )

    @parameterized.expand(SUPPORTED_ARCHITECTURES)
    def test_compare_to_transformers(self, model_arch):
        model_id = MODEL_NAMES[model_arch]
        set_seed(SEED)
        ov_model = OVModelForPix2Struct.from_pretrained(model_id, export=True, ov_config=F32_CONFIG)

        self.assertIsInstance(ov_model.encoder, OVEncoder)
        self.assertIsInstance(ov_model.decoder, OVDecoder)
        self.assertIsInstance(ov_model.decoder_with_past, OVDecoder)
        self.assertIsInstance(ov_model.config, PretrainedConfig)

        question = "Who am I?"
        transformers_model = Pix2StructForConditionalGeneration.from_pretrained(model_id)
        preprocessor = get_preprocessor(model_id)

        inputs = preprocessor(images=self.IMAGE, text=question, padding=True, return_tensors="pt")
        ov_outputs = ov_model(**inputs)

        self.assertTrue("logits" in ov_outputs)
        self.assertIsInstance(ov_outputs.logits, torch.Tensor)

        with torch.no_grad():
            transformers_outputs = transformers_model(**inputs)
        # Compare tensor outputs
        self.assertTrue(torch.allclose(ov_outputs.logits, transformers_outputs.logits, atol=1e-4))
        del transformers_model
        del ov_model

        gc.collect()

    @parameterized.expand(SUPPORTED_ARCHITECTURES)
    def test_generate_utils(self, model_arch):
        model_id = MODEL_NAMES[model_arch]
        model = OVModelForPix2Struct.from_pretrained(model_id, export=True)
        preprocessor = get_preprocessor(model_id)
        question = "Who am I?"
        inputs = preprocessor(images=self.IMAGE, text=question, return_tensors="pt")

        # General case
        outputs = model.generate(**inputs)
        outputs = preprocessor.batch_decode(outputs, skip_special_tokens=True)
        self.assertIsInstance(outputs[0], str)
        del model

        gc.collect()

    def test_compare_with_and_without_past_key_values(self):
        model_id = MODEL_NAMES["pix2struct"]
        preprocessor = get_preprocessor(model_id)
        question = "Who am I?"
        inputs = preprocessor(images=self.IMAGE, text=question, return_tensors="pt")

        model_with_pkv = OVModelForPix2Struct.from_pretrained(model_id, export=True, use_cache=True)
        _ = model_with_pkv.generate(**inputs)  # warmup
        with Timer() as with_pkv_timer:
            outputs_model_with_pkv = model_with_pkv.generate(
                **inputs, min_length=self.GENERATION_LENGTH, max_length=self.GENERATION_LENGTH, num_beams=1
            )

        model_without_pkv = OVModelForPix2Struct.from_pretrained(model_id, export=True, use_cache=False)
        _ = model_without_pkv.generate(**inputs)  # warmup
        with Timer() as without_pkv_timer:
            outputs_model_without_pkv = model_without_pkv.generate(
                **inputs, min_length=self.GENERATION_LENGTH, max_length=self.GENERATION_LENGTH, num_beams=1
            )

        self.assertTrue(torch.equal(outputs_model_with_pkv, outputs_model_without_pkv))
        self.assertEqual(outputs_model_with_pkv.shape[1], self.GENERATION_LENGTH)
        self.assertEqual(outputs_model_without_pkv.shape[1], self.GENERATION_LENGTH)
        self.assertTrue(
            without_pkv_timer.elapsed / with_pkv_timer.elapsed > self.SPEEDUP_CACHE,
            f"With pkv latency: {with_pkv_timer.elapsed:.3f} ms, without pkv latency: {without_pkv_timer.elapsed:.3f} ms,"
            f" speedup: {without_pkv_timer.elapsed / with_pkv_timer.elapsed:.3f}",
        )
        del model_with_pkv
        del model_without_pkv
        gc.collect()


class OVModelForVisualCausalLMIntegrationTest(unittest.TestCase):
    SUPPORTED_ARCHITECTURES = [
        "llava",
    ]

    if is_transformers_version(">=", "4.40.0"):
        SUPPORTED_ARCHITECTURES += ["llava_next"]
    TASK = "image-text-to-text"

    IMAGE = Image.open(
        requests.get(
            "http://images.cocodataset.org/val2017/000000039769.jpg",
            stream=True,
        ).raw
    )

    def get_transformer_model_class(self, model_arch):
        if model_arch == "llava":
            from transformers import LlavaForConditionalGeneration

            return LlavaForConditionalGeneration
        if model_arch == "llava_next":
            from transformers import LlavaNextForConditionalGeneration

            return LlavaNextForConditionalGeneration
        return None

    @parameterized.expand(SUPPORTED_ARCHITECTURES)
    def test_compare_to_transformers(self, model_arch):
        prompt = "<image>\n What is shown in this image?"
        model_id = MODEL_NAMES[model_arch]
        processor = get_preprocessor(model_id)
        transformers_model = self.get_transformer_model_class(model_arch).from_pretrained(model_id)
        inputs = processor(images=self.IMAGE, text=prompt, return_tensors="pt")
        set_seed(SEED)
        with torch.no_grad():
            transformers_outputs = transformers_model(**inputs)
        ov_model = OVModelForVisualCausalLM.from_pretrained(model_id, export=True)
        self.assertIsInstance(ov_model, MODEL_TYPE_TO_CLS_MAPPING[ov_model.config.model_type])
        self.assertIsInstance(ov_model.vision_embeddings, OVVisionEmbedding)
        self.assertIsInstance(ov_model.language_model, OVModelWithEmbedForCausalLM)
        for additional_part in ov_model.additional_parts:
            self.assertTrue(hasattr(ov_model, additional_part))
            self.assertIsInstance(getattr(ov_model, additional_part), MODEL_PARTS_CLS_MAPPING[additional_part])
        self.assertIsInstance(ov_model.config, PretrainedConfig)
        ov_outputs = ov_model(**inputs)
        self.assertTrue(torch.allclose(ov_outputs.logits, transformers_outputs.logits, atol=1e-4))

        ov_model.generation_config.eos_token_id = None
        transformers_model.generation_config.eos_token_id = None
        ov_model.config.eos_token_id = None
        transformers_model.config.eos_token_id = None
        gen_config = GenerationConfig(
            max_new_tokens=30,
            min_new_tokens=30,
            num_beams=3,
            do_sample=False,
            eos_token_id=None,
        )
        set_seed(SEED)
        ov_outputs = ov_model.generate(**inputs, generation_config=gen_config)
        set_seed(SEED)
        transformers_outputs = transformers_model.generate(**inputs, generation_config=gen_config)
        self.assertTrue(
            torch.equal(ov_outputs, transformers_outputs),
            f"generation config : {gen_config}, transformers output {transformers_outputs}, ov_model output {ov_outputs}",
        )

        del transformers_model
        del ov_model

        gc.collect()

    @parameterized.expand(SUPPORTED_ARCHITECTURES)
    def test_generate_utils(self, model_arch):
        model_id = MODEL_NAMES[model_arch]
        model = OVModelForVisualCausalLM.from_pretrained(model_id, export=True)
        preprocessor = get_preprocessor(model_id)
        question = "<image>\nDescribe image"
        inputs = preprocessor(images=self.IMAGE, text=question, return_tensors="pt")

        # General case
        outputs = model.generate(**inputs, max_new_tokens=10)
        outputs = preprocessor.batch_decode(outputs, skip_special_tokens=True)
        self.assertIsInstance(outputs[0], str)

        question = "Hi, how are you?"
        inputs = preprocessor(images=None, text=question, return_tensors="pt")
        outputs = model.generate(**inputs, max_new_tokens=10)
        outputs = preprocessor.batch_decode(outputs, skip_special_tokens=True)
        self.assertIsInstance(outputs[0], str)
        del model

        gc.collect()


class OVModelForSpeechSeq2SeqIntegrationTest(unittest.TestCase):
    SUPPORTED_ARCHITECTURES = ("whisper",)

    def _generate_random_audio_data(self):
        np.random.seed(10)
        t = np.linspace(0, 5.0, int(5.0 * 22050), endpoint=False)
        # generate pure sine wave at 220 Hz
        audio_data = 0.5 * np.sin(2 * np.pi * 220 * t)
        return audio_data

    @parameterized.expand(SUPPORTED_ARCHITECTURES)
    def test_compare_to_transformers(self, model_arch):
        set_seed(SEED)
        model_id = MODEL_NAMES[model_arch]
        transformers_model = AutoModelForSpeechSeq2Seq.from_pretrained(model_id)
        ov_model = OVModelForSpeechSeq2Seq.from_pretrained(model_id, export=True, ov_config=F32_CONFIG)
        self.assertIsInstance(ov_model.config, PretrainedConfig)

        processor = get_preprocessor(model_id)
        data = self._generate_random_audio_data()
        features = processor.feature_extractor(data, return_tensors="pt")
        decoder_start_token_id = transformers_model.config.decoder_start_token_id
        decoder_inputs = {"decoder_input_ids": torch.ones((1, 1), dtype=torch.long) * decoder_start_token_id}

        with torch.no_grad():
            transformers_outputs = transformers_model(**features, **decoder_inputs)

        for input_type in ["pt", "np"]:
            features = processor.feature_extractor(data, return_tensors=input_type)

            if input_type == "np":
                decoder_inputs = {"decoder_input_ids": np.ones((1, 1), dtype=np.int64) * decoder_start_token_id}

            ov_outputs = ov_model(**features, **decoder_inputs)
            self.assertIn("logits", ov_outputs)
            # Compare tensor outputs
            self.assertTrue(torch.allclose(torch.Tensor(ov_outputs.logits), transformers_outputs.logits, atol=1e-3))

        del transformers_model
        del ov_model
        gc.collect()

    @parameterized.expand(SUPPORTED_ARCHITECTURES)
    @pytest.mark.run_slow
    @slow
    def test_pipeline(self, model_arch):
        set_seed(SEED)
        model_id = MODEL_NAMES[model_arch]
        model = OVModelForSpeechSeq2Seq.from_pretrained(model_id)
        processor = get_preprocessor(model_id)
        pipe = pipeline(
            "automatic-speech-recognition",
            model=model,
            tokenizer=processor.tokenizer,
            feature_extractor=processor.feature_extractor,
        )
        inputs = self._generate_random_audio_data()
        outputs = pipe(inputs)
        self.assertIsInstance(outputs["text"], str)

        ov_pipe = optimum_pipeline("automatic-speech-recognition", model_id, accelerator="openvino")
        ov_outputs = ov_pipe(inputs)
        self.assertEqual(outputs["text"], ov_outputs["text"])
        del ov_pipe
        del pipe
        del model
        gc.collect()


class OVModelForVision2SeqIntegrationTest(unittest.TestCase):
    SUPPORTED_ARCHITECTURES = ["vision-encoder-decoder", "trocr", "donut"]

    GENERATION_LENGTH = 100
    SPEEDUP_CACHE = 1.1

    def _get_sample_image(self):
        url = "http://images.cocodataset.org/val2017/000000039769.jpg"
        image = Image.open(requests.get(url, stream=True).raw)
        return image

    def _get_preprocessors(self, model_id):
        image_processor = AutoImageProcessor.from_pretrained(model_id)
        tokenizer = AutoTokenizer.from_pretrained(model_id)

        return image_processor, tokenizer

    def test_load_vanilla_transformers_which_is_not_supported(self):
        with self.assertRaises(Exception) as context:
            _ = OVModelForVision2Seq.from_pretrained(MODEL_NAMES["bert"], export=True)

        self.assertIn("only supports the tasks", str(context.exception))

    @parameterized.expand(SUPPORTED_ARCHITECTURES)
    @pytest.mark.run_slow
    @slow
    def test_generate_utils(self, model_arch: str):
        model_id = MODEL_NAMES[model_arch]
        model = OVModelForVision2Seq.from_pretrained(model_id, export=True)
        feature_extractor, tokenizer = self._get_preprocessors(model_id)

        data = self._get_sample_image()
        features = feature_extractor(data, return_tensors="pt")

        outputs = model.generate(inputs=features["pixel_values"])
        res = tokenizer.batch_decode(outputs, skip_special_tokens=True)
        self.assertIsInstance(res[0], str)

        gc.collect()

    @parameterized.expand(SUPPORTED_ARCHITECTURES)
    def test_compare_to_transformers(self, model_arch: str):
        model_id = MODEL_NAMES[model_arch]
        ov_model = OVModelForVision2Seq.from_pretrained(model_id, export=True)

        self.assertIsInstance(ov_model.encoder, OVEncoder)

        self.assertIsInstance(ov_model.decoder, OVDecoder)
        self.assertIsInstance(ov_model.decoder_with_past, OVDecoder)

        self.assertIsInstance(ov_model.config, PretrainedConfig)

        set_seed(SEED)
        transformers_model = AutoModelForVision2Seq.from_pretrained(model_id)
        feature_extractor, tokenizer = self._get_preprocessors(model_id)

        data = self._get_sample_image()

        start_token = "<s>"
        decoder_start_token_id = tokenizer.encode(start_token)[0]

        extra_inputs = [{}, {}]

        for extra_inps in extra_inputs:
            features = feature_extractor(data, return_tensors="pt")
            decoder_inputs = {"decoder_input_ids": torch.ones((1, 1), dtype=torch.long) * decoder_start_token_id}

            with torch.no_grad():
                transformers_outputs = transformers_model(**features, **decoder_inputs, **extra_inps, use_cache=True)
            input_type = "pt"
            features = feature_extractor(data, return_tensors=input_type)
            ov_outputs = ov_model(**features, **decoder_inputs, **extra_inps)

            self.assertTrue("logits" in ov_outputs)

            # Compare tensor outputs
            self.assertTrue(torch.allclose(torch.Tensor(ov_outputs.logits), transformers_outputs.logits, atol=1e-3))

        gc.collect()

    @parameterized.expand(SUPPORTED_ARCHITECTURES)
    @pytest.mark.run_slow
    @slow
    def test_pipeline(self, model_arch: str):
        set_seed(SEED)
        model_id = MODEL_NAMES[model_arch]
        ov_model = OVModelForVision2Seq.from_pretrained(model_id, compile=False)
        feature_extractor, tokenizer = self._get_preprocessors(model_id)
        ov_model.reshape(1, -1)
        ov_model.compile()

        # Speech recogition generation
        pipe = pipeline(
            "image-to-text",
            model=ov_model,
            tokenizer=tokenizer,
            feature_extractor=feature_extractor,
        )
        inputs = self._get_sample_image()
        outputs = pipe(inputs, max_new_tokens=3)
        self.assertEqual(pipe.device, ov_model.device)
        self.assertIsInstance(outputs[0]["generated_text"], str)
        ov_pipe = optimum_pipeline("image-to-text", model_id, accelerator="openvino")
        ov_outputs = ov_pipe(inputs, max_new_tokens=3)
        self.assertEqual(outputs[-1]["generated_text"], ov_outputs[-1]["generated_text"])

        gc.collect()


class OVModelForCustomTasksIntegrationTest(unittest.TestCase):
    SUPPORTED_ARCHITECTURES_WITH_ATTENTION = ["vit-with-attentions"]
    SUPPORTED_ARCHITECTURES_WITH_HIDDEN_STATES = ["vit-with-hidden-states"]

    def _get_sample_image(self):
        url = "http://images.cocodataset.org/val2017/000000039769.jpg"
        image = Image.open(requests.get(url, stream=True).raw)
        return image

    @parameterized.expand(SUPPORTED_ARCHITECTURES_WITH_ATTENTION)
    def test_compare_output_attentions(self, model_arch):
        model_id = MODEL_NAMES[model_arch]

        image = self._get_sample_image()
        preprocessor = AutoFeatureExtractor.from_pretrained(model_id)
        inputs = preprocessor(images=image, return_tensors="pt")

        transformers_model = AutoModelForImageClassification.from_pretrained(model_id, attn_implementation="eager")
        transformers_model.eval()
        with torch.no_grad():
            transformers_outputs = transformers_model(**inputs, output_attentions=True)

        ov_model = OVModelForCustomTasks.from_pretrained(model_id, ov_config=F32_CONFIG)
        self.assertIsInstance(ov_model.config, PretrainedConfig)

        for input_type in ["pt", "np"]:
            inputs = preprocessor(images=image, return_tensors=input_type)
            ov_outputs = ov_model(**inputs)
            self.assertIn("logits", ov_outputs)
            self.assertIsInstance(ov_outputs.logits, TENSOR_ALIAS_TO_TYPE[input_type])
            self.assertTrue(torch.allclose(torch.Tensor(ov_outputs.logits), transformers_outputs.logits, atol=1e-4))
            self.assertTrue(len(ov_outputs.attentions) == len(transformers_outputs.attentions))
            for i in range(len(ov_outputs.attentions)):
                self.assertTrue(
                    torch.allclose(
                        torch.Tensor(ov_outputs.attentions[i]),
                        transformers_outputs.attentions[i],
                        atol=1e-4,  # attentions are accurate
                        rtol=1e-4,  # attentions are accurate
                    ),
                    f"Attention mismatch at layer {i}",
                )

        del transformers_model
        del ov_model
        gc.collect()

    @parameterized.expand(SUPPORTED_ARCHITECTURES_WITH_HIDDEN_STATES)
    def test_compare_output_hidden_states(self, model_arch):
        model_id = MODEL_NAMES[model_arch]

        image = self._get_sample_image()
        preprocessor = AutoFeatureExtractor.from_pretrained(model_id)
        inputs = preprocessor(images=image, return_tensors="pt")

        transformers_model = AutoModelForImageClassification.from_pretrained(model_id)
        transformers_model.eval()
        with torch.no_grad():
            transformers_outputs = transformers_model(**inputs, output_hidden_states=True)

        ov_model = OVModelForCustomTasks.from_pretrained(model_id, ov_config=F32_CONFIG)
        self.assertIsInstance(ov_model.config, PretrainedConfig)
        for input_type in ["pt", "np"]:
            inputs = preprocessor(images=image, return_tensors=input_type)
            ov_outputs = ov_model(**inputs)
            self.assertIn("logits", ov_outputs)
            self.assertIsInstance(ov_outputs.logits, TENSOR_ALIAS_TO_TYPE[input_type])
            self.assertTrue(torch.allclose(torch.Tensor(ov_outputs.logits), transformers_outputs.logits, atol=1e-4))
            self.assertTrue(len(ov_outputs.hidden_states) == len(transformers_outputs.hidden_states))
            for i in range(len(ov_outputs.hidden_states)):
                self.assertTrue(
                    torch.allclose(
                        torch.Tensor(ov_outputs.hidden_states[i]),
                        transformers_outputs.hidden_states[i],
                        atol=1e-3,  # hidden states are less accurate
                        rtol=1e-2,  # hidden states are less accurate
                    ),
                    f"Hidden states mismatch at layer {i}",
                )
        del transformers_model
        del ov_model
        gc.collect()


class OVModelForOpenCLIPZeroShortImageClassificationTest(unittest.TestCase):
    OV_MODEL_ID = MODEL_NAMES["open-clip"]
    OV_MODEL_ID_IR = MODEL_NAMES["open-clip-ov"]

    def _get_sample_image(self):
        url = "http://images.cocodataset.org/val2017/000000039769.jpg"
        image = Image.open(requests.get(url, stream=True).raw)
        return image

    def test_load_from_hub_and_save_model(self):
        loaded_model = OVModelOpenCLIPForZeroShotImageClassification.from_pretrained(self.OV_MODEL_ID_IR)

        tokenizer = AutoTokenizer.from_pretrained(self.OV_MODEL_ID_IR)
        all_text = ["a dog", "a cat", "a frog"]
        tokens = tokenizer.batch_encode_plus(
            all_text,
            return_tensors="pt",
            max_length=loaded_model.config.text_config.context_length,
            padding="max_length",
            truncation=True,
        ).input_ids

        processor_inputs = {
            "is_train": False,
            "image_size": (loaded_model.config.vision_config.image_size, loaded_model.config.vision_config.image_size),
        }

        processor = open_clip.image_transform(**processor_inputs)
        processed_image = processor(self._get_sample_image()).unsqueeze(0)

        self.assertIsInstance(loaded_model.config, PretrainedConfig)

        loaded_model_outputs = loaded_model(tokens, processed_image)

        with TemporaryDirectory() as tmpdirname:
            loaded_model.save_pretrained(tmpdirname)
            folder_contents = os.listdir(tmpdirname)
            self.assertTrue(loaded_model.text_model._xml_model_name in folder_contents)
            self.assertTrue(loaded_model.text_model._xml_model_name.replace(".xml", ".bin") in folder_contents)
            self.assertTrue(loaded_model.visual_model._xml_model_name in folder_contents)
            self.assertTrue(loaded_model.visual_model._xml_model_name.replace(".xml", ".bin") in folder_contents)
            model = OVModelOpenCLIPForZeroShotImageClassification.from_pretrained(tmpdirname)

        outputs = model(tokens, processed_image)
        self.assertTrue(torch.equal(loaded_model_outputs.logits_per_image, outputs.logits_per_image))
        self.assertTrue(torch.equal(loaded_model_outputs.logits_per_text, outputs.logits_per_text))

        del loaded_model
        del model
        gc.collect()

    def test_compare_output_open_clip(self):
        clip_model, clip_preprocessor = open_clip.create_model_from_pretrained(f"hf-hub:{self.OV_MODEL_ID}")
        clip_tokenizer = open_clip.get_tokenizer(f"hf-hub:{self.OV_MODEL_ID}")

        image = clip_preprocessor(self._get_sample_image()).unsqueeze(0)
        text = clip_tokenizer(["a dog", "a cat", "a frog"])

        with torch.no_grad():
            clip_image_features = clip_model.encode_image(image)
            clip_text_features = clip_model.encode_text(text)

        ov_model = OVModelOpenCLIPForZeroShotImageClassification.from_pretrained(self.OV_MODEL_ID, export=True)
        ov_outputs = ov_model(text, image)

        self.assertTrue(
            torch.allclose(
                clip_image_features, torch.from_numpy(ov_outputs.vision_model_output["image_features"]), atol=1e-4
            )
        )
        self.assertTrue(
            torch.allclose(
                clip_text_features, torch.from_numpy(ov_outputs.text_model_output["text_features"]), atol=1e-4
            )
        )

        del ov_model
        gc.collect()

    def test_functions(self):
        model = OVModelOpenCLIPForZeroShotImageClassification.from_pretrained(self.OV_MODEL_ID, export=True)

        tokenizer = AutoTokenizer.from_pretrained(self.OV_MODEL_ID_IR)
        all_text = ["a dog", "a cat", "a frog"]
        tokens = tokenizer.batch_encode_plus(
            all_text,
            return_tensors="pt",
            max_length=model.config.text_config.context_length,
            padding="max_length",
            truncation=True,
        ).input_ids

        processor_inputs = {
            "is_train": False,
            "image_size": (model.config.vision_config.image_size, model.config.vision_config.image_size),
        }

        processor = open_clip.image_transform(**processor_inputs)
        processed_image = processor(self._get_sample_image()).unsqueeze(0)

        model_outputs = model(tokens, processed_image)

        model.to("AUTO")
        self.assertTrue(model.visual_model._device == "AUTO")
        self.assertTrue(model.text_model._device == "AUTO")
        self.assertTrue(model.visual_model.request is None)
        self.assertTrue(model.text_model.request is None)
        res = model(tokens, processed_image)
        self.assertTrue(torch.equal(model_outputs.logits_per_image, res.logits_per_image))

        model.compile()
        self.assertTrue(model.visual_model.request is not None)
        self.assertTrue(model.text_model.request is not None)
        res = model(tokens, processed_image)
        print(model_outputs.logits_per_image, res.logits_per_image)
        self.assertTrue(torch.equal(model_outputs.logits_per_image, res.logits_per_image))

        model.half()
        model.compile()
        res = model(tokens, processed_image)
        print(model_outputs.logits_per_image, res.logits_per_image)
        self.assertTrue(torch.allclose(model_outputs.logits_per_image, res.logits_per_image, atol=1e-2))

        model.reshape(1, -1)
        reshaped_tokens = tokenizer.batch_encode_plus(
            ["a dog"],
            return_tensors="pt",
            max_length=model.config.text_config.context_length,
            padding="max_length",
            truncation=True,
        ).input_ids
        model.compile()
        res = model(reshaped_tokens, processed_image)

        del model
        gc.collect()<|MERGE_RESOLUTION|>--- conflicted
+++ resolved
@@ -276,12 +276,7 @@
         torch.manual_seed(0)
         pipeline_outputs = loaded_pipeline(**inputs).images
         self.assertEqual(pipeline_outputs.shape, (batch_size, height, width, 3))
-<<<<<<< HEAD
         with TemporaryDirectory() as tmpdirname:
-=======
-
-        with tempfile.TemporaryDirectory() as tmpdirname:
->>>>>>> 41d93a17
             loaded_pipeline.save_pretrained(tmpdirname)
             pipeline = OVStableDiffusionPipeline.from_pretrained(tmpdirname)
             folder_contents = os.listdir(tmpdirname)

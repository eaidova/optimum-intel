--- conflicted
+++ resolved
@@ -544,15 +544,11 @@
     def _compile(self):
         if self.compiled_model is None:
             logger.info(f"Compiling the {self._model_name} to {self.device} ...")
-<<<<<<< HEAD
             self.compiled_model = core.compile_model(self.model, self.device, self.ov_config)
-=======
-            self.request = core.compile_model(self.model, self.device, self.ov_config)
             # OPENVINO_LOG_LEVEL can be found in https://docs.openvino.ai/2023.2/openvino_docs_OV_UG_supported_plugins_AUTO_debugging.html
             if "OPENVINO_LOG_LEVEL" in os.environ and int(os.environ["OPENVINO_LOG_LEVEL"]) > 2:
                 logger.info(f"{self.device} SUPPORTED_PROPERTIES:")
                 _print_compiled_model_properties(self.request)
->>>>>>> 045cc696
 
     @property
     def device(self):
@@ -575,11 +571,7 @@
         inputs = {
             "input_ids": input_ids,
         }
-<<<<<<< HEAD
         outputs = self.compiled_model(inputs, share_inputs=True)
-=======
-        outputs = self.request(inputs, share_inputs=True)
->>>>>>> 045cc696
         return list(outputs.values())
 
 
@@ -613,11 +605,7 @@
         if timestep_cond is not None:
             inputs["timestep_cond"] = timestep_cond
 
-<<<<<<< HEAD
         outputs = self.compiled_model(inputs, share_inputs=True)
-=======
-        outputs = self.request(inputs, share_inputs=True)
->>>>>>> 045cc696
         return list(outputs.values())
     
     def _compile(self):
@@ -638,11 +626,7 @@
         inputs = {
             "latent_sample": latent_sample,
         }
-<<<<<<< HEAD
         outputs = self.compiled_model(inputs, share_inputs=True)
-=======
-        outputs = self.request(inputs, share_inputs=True)
->>>>>>> 045cc696
         return list(outputs.values())
         
         return outputs
@@ -665,11 +649,7 @@
         inputs = {
             "sample": sample,
         }
-<<<<<<< HEAD
         outputs = self.compiled_model(inputs, share_inputs=True)
-=======
-        outputs = self.request(inputs, share_inputs=True)
->>>>>>> 045cc696
         return list(outputs.values())
 
     def _compile(self):

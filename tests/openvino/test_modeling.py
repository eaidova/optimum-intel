#  Copyright 2021 The HuggingFace Team. All rights reserved.
#
#  Licensed under the Apache License, Version 2.0 (the "License");
#  you may not use this file except in compliance with the License.
#  You may obtain a copy of the License at
#
#      http://www.apache.org/licenses/LICENSE-2.0
#
#  Unless required by applicable law or agreed to in writing, software
#  distributed under the License is distributed on an "AS IS" BASIS,
#  WITHOUT WARRANTIES OR CONDITIONS OF ANY KIND, either express or implied.
#  See the License for the specific language governing permissions and
#  limitations under the License.

import gc
import os
import tempfile
import time
import unittest
from typing import Dict

import numpy as np
import requests
import timm
import torch
from datasets import load_dataset
from evaluate import evaluator
from parameterized import parameterized
from PIL import Image
from transformers import (
    AutoFeatureExtractor,
    AutoModel,
    AutoModelForAudioClassification,
    AutoModelForAudioFrameClassification,
    AutoModelForAudioXVector,
    AutoModelForCausalLM,
    AutoModelForCTC,
    AutoModelForImageClassification,
    AutoModelForMaskedLM,
    AutoModelForQuestionAnswering,
    AutoModelForSeq2SeqLM,
    AutoModelForSequenceClassification,
    AutoModelForSpeechSeq2Seq,
    AutoModelForTokenClassification,
    AutoTokenizer,
    GenerationConfig,
    Pix2StructForConditionalGeneration,
    PretrainedConfig,
    pipeline,
    set_seed,
)
from transformers.onnx.utils import get_preprocessor
from utils_tests import MODEL_NAMES

from optimum.exporters.onnx import MODEL_TYPES_REQUIRING_POSITION_IDS
from optimum.intel import (
    OVModelForAudioClassification,
    OVModelForAudioFrameClassification,
    OVModelForAudioXVector,
    OVModelForCausalLM,
    OVModelForCTC,
    OVModelForFeatureExtraction,
    OVModelForImageClassification,
    OVModelForMaskedLM,
    OVModelForPix2Struct,
    OVModelForQuestionAnswering,
    OVModelForSeq2SeqLM,
    OVModelForSequenceClassification,
    OVModelForSpeechSeq2Seq,
    OVModelForTokenClassification,
    OVStableDiffusionPipeline,
)
from optimum.intel.openvino import OV_DECODER_NAME, OV_DECODER_WITH_PAST_NAME, OV_ENCODER_NAME, OV_XML_FILE_NAME
from optimum.intel.openvino.modeling_seq2seq import OVDecoder, OVEncoder
from optimum.intel.openvino.modeling_timm import TimmImageProcessor
from optimum.intel.utils.import_utils import is_openvino_version
from optimum.utils import (
    DIFFUSION_MODEL_TEXT_ENCODER_SUBFOLDER,
    DIFFUSION_MODEL_UNET_SUBFOLDER,
    DIFFUSION_MODEL_VAE_DECODER_SUBFOLDER,
    DIFFUSION_MODEL_VAE_ENCODER_SUBFOLDER,
)
from optimum.utils.testing_utils import require_diffusers


TENSOR_ALIAS_TO_TYPE = {
    "pt": torch.Tensor,
    "np": np.ndarray,
}

SEED = 42


class Timer(object):
    def __enter__(self):
        self.elapsed = time.perf_counter()
        return self

    def __exit__(self, type, value, traceback):
        self.elapsed = (time.perf_counter() - self.elapsed) * 1e3


class OVModelIntegrationTest(unittest.TestCase):
    def __init__(self, *args, **kwargs):
        super().__init__(*args, **kwargs)
        self.OV_MODEL_ID = "echarlaix/distilbert-base-uncased-finetuned-sst-2-english-openvino"
        self.OV_DECODER_MODEL_ID = "helenai/gpt2-ov"
        self.OV_SEQ2SEQ_MODEL_ID = "echarlaix/t5-small-openvino"
        self.OV_DIFFUSION_MODEL_ID = "hf-internal-testing/tiny-stable-diffusion-openvino"

    def test_load_from_hub_and_save_model(self):
        tokenizer = AutoTokenizer.from_pretrained(self.OV_MODEL_ID)
        tokens = tokenizer("This is a sample input", return_tensors="pt")
        loaded_model = OVModelForSequenceClassification.from_pretrained(self.OV_MODEL_ID)
        self.assertIsInstance(loaded_model.config, PretrainedConfig)
        loaded_model_outputs = loaded_model(**tokens)

        # Test that model caching is automatically enabled
        openvino_cache_dir = loaded_model.model_save_dir / "model_cache"
        self.assertTrue(openvino_cache_dir.is_dir())
        self.assertGreaterEqual(len(list(openvino_cache_dir.glob("*.blob"))), 1)

        # Test specifying ov_config with throughput hint and manual cache dir
        manual_openvino_cache_dir = loaded_model.model_save_dir / "manual_model_cache"
        ov_config = {"CACHE_DIR": str(manual_openvino_cache_dir), "PERFORMANCE_HINT": "THROUGHPUT"}
        loaded_model = OVModelForSequenceClassification.from_pretrained(self.OV_MODEL_ID, ov_config=ov_config)
        self.assertTrue(manual_openvino_cache_dir.is_dir())
        self.assertGreaterEqual(len(list(manual_openvino_cache_dir.glob("*.blob"))), 1)
        self.assertEqual(loaded_model.request.get_property("PERFORMANCE_HINT").name, "THROUGHPUT")

        with tempfile.TemporaryDirectory() as tmpdirname:
            loaded_model.save_pretrained(tmpdirname)
            folder_contents = os.listdir(tmpdirname)
            self.assertTrue(OV_XML_FILE_NAME in folder_contents)
            self.assertTrue(OV_XML_FILE_NAME.replace(".xml", ".bin") in folder_contents)
            model = OVModelForSequenceClassification.from_pretrained(tmpdirname)

        outputs = model(**tokens)
        self.assertTrue(torch.equal(loaded_model_outputs.logits, outputs.logits))

        del loaded_model
        del model
        gc.collect()

    @parameterized.expand((True, False))
    def test_load_from_hub_and_save_decoder_model(self, use_cache):
        model_id = "vuiseng9/ov-gpt2-fp32-kv-cache" if use_cache else "vuiseng9/ov-gpt2-fp32-no-cache"
        tokenizer = AutoTokenizer.from_pretrained(model_id)
        tokens = tokenizer("This is a sample input", return_tensors="pt")
        loaded_model = OVModelForCausalLM.from_pretrained(model_id, use_cache=use_cache)
        self.assertIsInstance(loaded_model.config, PretrainedConfig)
        loaded_model_outputs = loaded_model(**tokens)

        with tempfile.TemporaryDirectory() as tmpdirname:
            loaded_model.save_pretrained(tmpdirname)
            folder_contents = os.listdir(tmpdirname)
            self.assertTrue(OV_XML_FILE_NAME in folder_contents)
            self.assertTrue(OV_XML_FILE_NAME.replace(".xml", ".bin") in folder_contents)
            model = OVModelForCausalLM.from_pretrained(tmpdirname, use_cache=use_cache)
            self.assertEqual(model.use_cache, use_cache)

        outputs = model(**tokens)
        self.assertTrue(torch.equal(loaded_model_outputs.logits, outputs.logits))
        del loaded_model
        del model
        gc.collect()

    def test_load_from_hub_and_save_seq2seq_model(self):
        tokenizer = AutoTokenizer.from_pretrained(self.OV_SEQ2SEQ_MODEL_ID)
        tokens = tokenizer("This is a sample input", return_tensors="pt")
        loaded_model = OVModelForSeq2SeqLM.from_pretrained(self.OV_SEQ2SEQ_MODEL_ID, compile=False)
        self.assertIsInstance(loaded_model.config, PretrainedConfig)
        loaded_model.to("cpu")
        loaded_model_outputs = loaded_model.generate(**tokens)

        with tempfile.TemporaryDirectory() as tmpdirname:
            loaded_model.save_pretrained(tmpdirname)
            folder_contents = os.listdir(tmpdirname)
            self.assertTrue(OV_ENCODER_NAME in folder_contents)
            self.assertTrue(OV_DECODER_NAME in folder_contents)
            self.assertTrue(OV_DECODER_WITH_PAST_NAME in folder_contents)
            model = OVModelForSeq2SeqLM.from_pretrained(tmpdirname, device="cpu")

        outputs = model.generate(**tokens)
        self.assertTrue(torch.equal(loaded_model_outputs, outputs))
        del loaded_model
        del model
        gc.collect()

    @require_diffusers
    def test_load_from_hub_and_save_stable_diffusion_model(self):
        loaded_pipeline = OVStableDiffusionPipeline.from_pretrained(self.OV_DIFFUSION_MODEL_ID, compile=False)
        self.assertIsInstance(loaded_pipeline.config, Dict)
        batch_size, height, width = 2, 16, 16
        np.random.seed(0)
        inputs = {
            "prompt": ["sailing ship in storm by Leonardo da Vinci"] * batch_size,
            "height": height,
            "width": width,
            "num_inference_steps": 2,
            "output_type": "np",
        }
        pipeline_outputs = loaded_pipeline(**inputs).images
        self.assertEqual(pipeline_outputs.shape, (batch_size, height, width, 3))
        with tempfile.TemporaryDirectory() as tmpdirname:
            loaded_pipeline.save_pretrained(tmpdirname)
            pipeline = OVStableDiffusionPipeline.from_pretrained(tmpdirname)
            folder_contents = os.listdir(tmpdirname)
            self.assertIn(loaded_pipeline.config_name, folder_contents)
            for subfoler in {
                DIFFUSION_MODEL_UNET_SUBFOLDER,
                DIFFUSION_MODEL_TEXT_ENCODER_SUBFOLDER,
                DIFFUSION_MODEL_VAE_ENCODER_SUBFOLDER,
                DIFFUSION_MODEL_VAE_DECODER_SUBFOLDER,
            }:
                folder_contents = os.listdir(os.path.join(tmpdirname, subfoler))
                self.assertIn(OV_XML_FILE_NAME, folder_contents)
                self.assertIn(OV_XML_FILE_NAME.replace(".xml", ".bin"), folder_contents)
        np.random.seed(0)
        outputs = pipeline(**inputs).images
        self.assertTrue(np.array_equal(pipeline_outputs, outputs))
        del pipeline
        gc.collect()


class OVModelForSequenceClassificationIntegrationTest(unittest.TestCase):
    SUPPORTED_ARCHITECTURES = (
        "albert",
        "bert",
        # "camembert",
        "convbert",
        # "data2vec_text",
        # "deberta_v2",
        "distilbert",
        "electra",
        "flaubert",
        "ibert",
        # "mobilebert",
        # "nystromformer",
        "roberta",
        "roformer",
        "squeezebert",
        "xlm",
        # "xlm_roberta",
    )

    @parameterized.expand(SUPPORTED_ARCHITECTURES)
    def test_compare_to_transformers(self, model_arch):
        model_id = MODEL_NAMES[model_arch]
        set_seed(SEED)
        ov_model = OVModelForSequenceClassification.from_pretrained(model_id, export=True)
        self.assertIsInstance(ov_model.config, PretrainedConfig)
        transformers_model = AutoModelForSequenceClassification.from_pretrained(model_id)
        tokenizer = AutoTokenizer.from_pretrained(model_id)
        inputs = "This is a sample input"
        tokens = tokenizer(inputs, return_tensors="pt")
        with torch.no_grad():
            transformers_outputs = transformers_model(**tokens)
        for input_type in ["pt", "np"]:
            tokens = tokenizer(inputs, return_tensors=input_type)
            ov_outputs = ov_model(**tokens)
            self.assertIn("logits", ov_outputs)
            self.assertIsInstance(ov_outputs.logits, TENSOR_ALIAS_TO_TYPE[input_type])
            # Compare tensor outputs
            self.assertTrue(torch.allclose(torch.Tensor(ov_outputs.logits), transformers_outputs.logits, atol=1e-4))
        del transformers_model
        del ov_model
        gc.collect()

    @parameterized.expand(SUPPORTED_ARCHITECTURES)
    def test_pipeline(self, model_arch):
        model_id = MODEL_NAMES[model_arch]
        model = OVModelForSequenceClassification.from_pretrained(model_id, export=True, compile=False)
        tokenizer = AutoTokenizer.from_pretrained(model_id)
        pipe = pipeline("text-classification", model=model, tokenizer=tokenizer)
        text = "This restaurant is awesome"
        outputs = pipe(text)
        self.assertTrue(model.is_dynamic)
        self.assertEqual(pipe.device, model.device)
        self.assertGreaterEqual(outputs[0]["score"], 0.0)
        self.assertIsInstance(outputs[0]["label"], str)
        if model_arch == "bert":
            # Test FP16 conversion
            model.half()
            model.to("cpu")
            model.compile()
            outputs = pipe(text)
            self.assertGreaterEqual(outputs[0]["score"], 0.0)
            self.assertIsInstance(outputs[0]["label"], str)
            # Test static shapes
            model.reshape(1, 25)
            model.compile()
            outputs = pipe(text)
            self.assertTrue(not model.is_dynamic)
            self.assertGreaterEqual(outputs[0]["score"], 0.0)
            self.assertIsInstance(outputs[0]["label"], str)
            # Test that model caching was not automatically enabled for exported model
            openvino_cache_dir = model.model_save_dir / "model_cache"
            self.assertFalse(openvino_cache_dir.is_dir())

        del model
        del pipe
        gc.collect()


class OVModelForQuestionAnsweringIntegrationTest(unittest.TestCase):
    SUPPORTED_ARCHITECTURES = (
        "bert",
        "distilbert",
        "roberta",
    )

    @parameterized.expand(SUPPORTED_ARCHITECTURES)
    def test_compare_to_transformers(self, model_arch):
        model_id = MODEL_NAMES[model_arch]
        set_seed(SEED)
        ov_model = OVModelForQuestionAnswering.from_pretrained(model_id, export=True)
        self.assertIsInstance(ov_model.config, PretrainedConfig)
        transformers_model = AutoModelForQuestionAnswering.from_pretrained(model_id)
        tokenizer = AutoTokenizer.from_pretrained(model_id)
        inputs = "This is a sample input"
        tokens = tokenizer(inputs, return_tensors="pt")
        with torch.no_grad():
            transformers_outputs = transformers_model(**tokens)
        for input_type in ["pt", "np"]:
            tokens = tokenizer(inputs, return_tensors=input_type)
            ov_outputs = ov_model(**tokens)
            self.assertIn("start_logits", ov_outputs)
            self.assertIn("end_logits", ov_outputs)
            self.assertIsInstance(ov_outputs.start_logits, TENSOR_ALIAS_TO_TYPE[input_type])
            self.assertIsInstance(ov_outputs.end_logits, TENSOR_ALIAS_TO_TYPE[input_type])
            # Compare tensor outputs
            self.assertTrue(
                torch.allclose(torch.Tensor(ov_outputs.start_logits), transformers_outputs.start_logits, atol=1e-4)
            )
            self.assertTrue(
                torch.allclose(torch.Tensor(ov_outputs.end_logits), transformers_outputs.end_logits, atol=1e-4)
            )
        del ov_model
        del transformers_model
        gc.collect()

    @parameterized.expand(SUPPORTED_ARCHITECTURES)
    def test_pipeline(self, model_arch):
        model_id = MODEL_NAMES[model_arch]
        model = OVModelForQuestionAnswering.from_pretrained(model_id, export=True)
        tokenizer = AutoTokenizer.from_pretrained(model_id)
        pipe = pipeline("question-answering", model=model, tokenizer=tokenizer)
        question = "What's my name?"
        context = "My Name is Arthur and I live in Lyon."
        outputs = pipe(question, context)
        self.assertEqual(pipe.device, model.device)
        self.assertGreaterEqual(outputs["score"], 0.0)
        self.assertIsInstance(outputs["answer"], str)
        del model
        gc.collect()

    def test_metric(self):
        model_id = "distilbert-base-cased-distilled-squad"
        set_seed(SEED)
        ov_model = OVModelForQuestionAnswering.from_pretrained(model_id, export=True)
        transformers_model = AutoModelForQuestionAnswering.from_pretrained(model_id)
        tokenizer = AutoTokenizer.from_pretrained(model_id)
        data = load_dataset("squad", split="validation").select(range(50))
        task_evaluator = evaluator("question-answering")
        transformers_pipe = pipeline("question-answering", model=transformers_model, tokenizer=tokenizer)
        ov_pipe = pipeline("question-answering", model=ov_model, tokenizer=tokenizer)
        transformers_metric = task_evaluator.compute(model_or_pipeline=transformers_pipe, data=data, metric="squad")
        ov_metric = task_evaluator.compute(model_or_pipeline=ov_pipe, data=data, metric="squad")
        self.assertEqual(ov_metric["exact_match"], transformers_metric["exact_match"])
        self.assertEqual(ov_metric["f1"], transformers_metric["f1"])
        del transformers_pipe
        del transformers_model
        del ov_pipe
        del ov_model
        gc.collect()


class OVModelForTokenClassificationIntegrationTest(unittest.TestCase):
    SUPPORTED_ARCHITECTURES = (
        "bert",
        "distilbert",
        "roberta",
    )

    @parameterized.expand(SUPPORTED_ARCHITECTURES)
    def test_compare_to_transformers(self, model_arch):
        model_id = MODEL_NAMES[model_arch]
        set_seed(SEED)
        ov_model = OVModelForTokenClassification.from_pretrained(model_id, export=True)
        self.assertIsInstance(ov_model.config, PretrainedConfig)
        transformers_model = AutoModelForTokenClassification.from_pretrained(model_id)
        tokenizer = AutoTokenizer.from_pretrained(model_id)
        inputs = "This is a sample input"
        tokens = tokenizer(inputs, return_tensors="pt")
        with torch.no_grad():
            transformers_outputs = transformers_model(**tokens)
        for input_type in ["pt", "np"]:
            tokens = tokenizer(inputs, return_tensors=input_type)
            ov_outputs = ov_model(**tokens)
            self.assertIn("logits", ov_outputs)
            self.assertIsInstance(ov_outputs.logits, TENSOR_ALIAS_TO_TYPE[input_type])
            # Compare tensor outputs
            self.assertTrue(torch.allclose(torch.Tensor(ov_outputs.logits), transformers_outputs.logits, atol=1e-4))
        del transformers_model
        del ov_model
        gc.collect()

    @parameterized.expand(SUPPORTED_ARCHITECTURES)
    def test_pipeline(self, model_arch):
        model_id = MODEL_NAMES[model_arch]
        model = OVModelForTokenClassification.from_pretrained(model_id, export=True)
        tokenizer = AutoTokenizer.from_pretrained(model_id)
        pipe = pipeline("token-classification", model=model, tokenizer=tokenizer)
        outputs = pipe("My Name is Arthur and I live in Lyon.")
        self.assertEqual(pipe.device, model.device)
        self.assertTrue(all(item["score"] > 0.0 for item in outputs))
        del model
        del pipe
        gc.collect()


class OVModelForFeatureExtractionIntegrationTest(unittest.TestCase):
    SUPPORTED_ARCHITECTURES = (
        "bert",
        "distilbert",
        "roberta",
    )

    @parameterized.expand(SUPPORTED_ARCHITECTURES)
    def test_compare_to_transformers(self, model_arch):
        model_id = MODEL_NAMES[model_arch]
        set_seed(SEED)
        ov_model = OVModelForFeatureExtraction.from_pretrained(model_id, export=True)
        self.assertIsInstance(ov_model.config, PretrainedConfig)
        transformers_model = AutoModel.from_pretrained(model_id)
        tokenizer = AutoTokenizer.from_pretrained(model_id)
        inputs = "This is a sample input"
        tokens = tokenizer(inputs, return_tensors="pt")
        with torch.no_grad():
            transformers_outputs = transformers_model(**tokens)
        for input_type in ["pt", "np"]:
            tokens = tokenizer(inputs, return_tensors=input_type)
            ov_outputs = ov_model(**tokens)
            self.assertIn("last_hidden_state", ov_outputs)
            self.assertIsInstance(ov_outputs.last_hidden_state, TENSOR_ALIAS_TO_TYPE[input_type])
            # Compare tensor outputs
            self.assertTrue(
                torch.allclose(
                    torch.Tensor(ov_outputs.last_hidden_state), transformers_outputs.last_hidden_state, atol=1e-4
                )
            )
        del transformers_model
        del ov_model
        gc.collect()

    @parameterized.expand(SUPPORTED_ARCHITECTURES)
    def test_pipeline(self, model_arch):
        model_id = MODEL_NAMES[model_arch]
        model = OVModelForFeatureExtraction.from_pretrained(model_id, export=True)
        tokenizer = AutoTokenizer.from_pretrained(model_id)
        pipe = pipeline("feature-extraction", model=model, tokenizer=tokenizer)
        outputs = pipe("My Name is Arthur and I live in Lyon.")
        self.assertEqual(pipe.device, model.device)
        self.assertTrue(all(all(isinstance(item, float) for item in row) for row in outputs[0]))
        del pipe
        del model
        gc.collect()


class OVModelForCausalLMIntegrationTest(unittest.TestCase):
    SUPPORTED_ARCHITECTURES = (
        "bart",
        "gpt_bigcode",
        "blenderbot",
        "blenderbot-small",
        "bloom",
        "codegen",
        # "data2vec-text", # TODO : enable when enabled in exporters
        "gpt2",
        "gpt_neo",
        "gpt_neox",
        "llama",
        "marian",
        # "mistral",
        "mpt",
        "opt",
        "pegasus",
    )
    GENERATION_LENGTH = 100
    IS_SUPPORT_STATEFUL = is_openvino_version(">=", "2023.3")

    @parameterized.expand(SUPPORTED_ARCHITECTURES)
    def test_compare_to_transformers(self, model_arch):
        model_id = MODEL_NAMES[model_arch]
        set_seed(SEED)
        ov_model = OVModelForCausalLM.from_pretrained(model_id, export=True)
        self.assertIsInstance(ov_model.config, PretrainedConfig)
        transformers_model = AutoModelForCausalLM.from_pretrained(model_id)
        tokenizer = AutoTokenizer.from_pretrained(model_id)
        tokens = tokenizer(
            "This is a sample", return_tensors="pt", return_token_type_ids=False if model_arch == "llama" else None
        )
        position_ids = None
        if model_arch.replace("_", "-") in MODEL_TYPES_REQUIRING_POSITION_IDS:
            input_shape = tokens["input_ids"].shape
            position_ids = torch.arange(0, input_shape[-1], dtype=torch.long).unsqueeze(0).view(-1, input_shape[-1])
        ov_outputs = ov_model(**tokens, position_ids=position_ids)

        self.assertTrue("logits" in ov_outputs)
        self.assertIsInstance(ov_outputs.logits, torch.Tensor)
        with torch.no_grad():
            transformers_outputs = transformers_model(**tokens)
        # Compare tensor outputs
        self.assertTrue(torch.allclose(ov_outputs.logits, transformers_outputs.logits, atol=1e-4))
        del transformers_model
        del ov_model
        gc.collect()

    @parameterized.expand(SUPPORTED_ARCHITECTURES)
    def test_pipeline(self, model_arch):
        model_id = MODEL_NAMES[model_arch]
        tokenizer = AutoTokenizer.from_pretrained(model_id)
        model = OVModelForCausalLM.from_pretrained(model_id, export=True, use_cache=False, compile=False)
        model.config.encoder_no_repeat_ngram_size = 0
        model.to("cpu")
        model.half()
        model.compile()
        pipe = pipeline("text-generation", model=model, tokenizer=tokenizer)
        outputs = pipe("This is a sample", max_length=10)
        self.assertEqual(pipe.device, model.device)
        self.assertTrue(all("This is a sample" in item["generated_text"] for item in outputs))
        del pipe
        del model
        gc.collect()

    @parameterized.expand(SUPPORTED_ARCHITECTURES)
    def test_multiple_inputs(self, model_arch):
        model_id = MODEL_NAMES[model_arch]
        set_seed(SEED)
        model = OVModelForCausalLM.from_pretrained(model_id, export=True, compile=False)
        tokenizer = AutoTokenizer.from_pretrained(model_id)
        tokenizer.pad_token = tokenizer.eos_token
        texts = ["this is a simple input", "this is a second simple input", "this is a third simple input"]
        tokens = tokenizer(texts, padding=True, return_tensors="pt")
        generation_config = GenerationConfig(encoder_no_repeat_ngram_size=0, max_new_tokens=20, num_beams=2)
        outputs = model.generate(**tokens, generation_config=generation_config)
        self.assertIsInstance(outputs, torch.Tensor)
        self.assertEqual(outputs.shape[0], 3)
        del model
        gc.collect()

    def test_model_and_decoder_same_device(self):
        model_id = MODEL_NAMES["gpt2"]
        model = OVModelForCausalLM.from_pretrained(model_id, export=True)
        model.to("TEST")
        self.assertEqual(model._device, "TEST")
        # Verify that request is being reset
        self.assertEqual(model.request, None)
        del model
        gc.collect()

    def test_compare_with_and_without_past_key_values(self):
        model_id = MODEL_NAMES["gpt2"]
        tokenizer = AutoTokenizer.from_pretrained(model_id)
        tokens = tokenizer("This is a sample input", return_tensors="pt")

        model_with_pkv = OVModelForCausalLM.from_pretrained(model_id, export=True, use_cache=True)
        outputs_model_with_pkv = model_with_pkv.generate(
            **tokens, min_length=self.GENERATION_LENGTH, max_length=self.GENERATION_LENGTH, num_beams=1
        )
        model_without_pkv = OVModelForCausalLM.from_pretrained(model_id, export=True, use_cache=False)
        outputs_model_without_pkv = model_without_pkv.generate(
            **tokens, min_length=self.GENERATION_LENGTH, max_length=self.GENERATION_LENGTH, num_beams=1
        )
        self.assertTrue(torch.equal(outputs_model_with_pkv, outputs_model_without_pkv))
        self.assertEqual(outputs_model_with_pkv.shape[1], self.GENERATION_LENGTH)
        self.assertEqual(outputs_model_without_pkv.shape[1], self.GENERATION_LENGTH)

        del model_with_pkv
        del model_without_pkv
        gc.collect()

    def test_auto_device_loading(self):
        model_id = MODEL_NAMES["gpt2"]
        for device in ("AUTO", "AUTO:CPU"):
            model = OVModelForCausalLM.from_pretrained(model_id, export=True, use_cache=True, device=device)
            model.half()
            self.assertEqual(model._device, device)
            del model
            gc.collect()

    def test_default_filling_attention_mask(self):
        model_id = MODEL_NAMES["gpt2"]
        model_with_cache = OVModelForCausalLM.from_pretrained(model_id, export=True, use_cache=True)
        tokenizer = AutoTokenizer.from_pretrained(model_id)
        tokenizer.pad_token = tokenizer.eos_token
        texts = ["this is a simple input"]
        tokens = tokenizer(texts, return_tensors="pt")
        self.assertTrue("attention_mask" in model_with_cache.input_names)
        outs = model_with_cache(**tokens)
        attention_mask = tokens.pop("attention_mask")
        outs_without_attn_mask = model_with_cache(**tokens)
        self.assertTrue(torch.allclose(outs.logits, outs_without_attn_mask.logits))
        input_ids = torch.argmax(outs.logits[:, -1:, :], dim=2)
        past_key_values = outs.past_key_values
        attention_mask = torch.ones((input_ids.shape[0], tokens.input_ids.shape[1] + 1), dtype=torch.long)
        outs_step2 = model_with_cache(
            input_ids=input_ids, attention_mask=attention_mask, past_key_values=past_key_values
        )
        outs_without_attn_mask_step2 = model_with_cache(input_ids=input_ids, past_key_values=past_key_values)
        self.assertTrue(torch.allclose(outs_step2.logits, outs_without_attn_mask_step2.logits))
        del model_with_cache
        gc.collect()

    @parameterized.expand(SUPPORTED_ARCHITECTURES)
    @unittest.skipIf(not IS_SUPPORT_STATEFUL, "Stateful models supported only in 2023.3 and above")
    def test_stateful(self, model_arch):
        model_id = MODEL_NAMES[model_arch]
        set_seed(SEED)
        ov_model = OVModelForCausalLM.from_pretrained(model_id, export=True, stateful=True)
        self.assertIsInstance(ov_model.config, PretrainedConfig)
        self.assertTrue(ov_model.stateful)
        self.assertTrue(ov_model.use_cache)
        transformers_model = AutoModelForCausalLM.from_pretrained(model_id)
        tokenizer = AutoTokenizer.from_pretrained(model_id)
        tokens = tokenizer(
            "This is a sample", return_tensors="pt", return_token_type_ids=False if model_arch == "llama" else None
        )
        position_ids = None
        input_shape = tokens["input_ids"].shape
        if model_arch.replace("_", "-") in MODEL_TYPES_REQUIRING_POSITION_IDS:
            position_ids = torch.arange(0, input_shape[-1], dtype=torch.long).unsqueeze(0).view(-1, input_shape[-1])
        ov_outputs = ov_model(**tokens, position_ids=position_ids)

        self.assertTrue("logits" in ov_outputs)
        self.assertIsInstance(ov_outputs.logits, torch.Tensor)
        self.assertTrue("past_key_values" in ov_outputs)
        self.assertIsInstance(ov_outputs.past_key_values, tuple)
        self.assertTrue(len(ov_outputs.past_key_values) == 1 and len(ov_outputs.past_key_values[0]) == 0)
        with torch.no_grad():
            transformers_outputs = transformers_model(**tokens)
        # Compare tensor outputs
        self.assertTrue(torch.allclose(ov_outputs.logits, transformers_outputs.logits, atol=1e-4))
        next_token = torch.argmax(ov_outputs.logits[..., -1:, :], dim=2)
        attention_mask = torch.ones((input_shape[0], input_shape[1] + 1), dtype=torch.long)
        if model_arch.replace("_", "-") in MODEL_TYPES_REQUIRING_POSITION_IDS:
            position_ids = position_ids[:, -1:] + 1
        pkv = ov_outputs.past_key_values
        ov_outputs = ov_model(
            input_ids=next_token, position_ids=position_ids, attention_mask=attention_mask, past_key_values=pkv
        )
        self.assertTrue("logits" in ov_outputs)
        self.assertIsInstance(ov_outputs.logits, torch.Tensor)
        self.assertTrue("past_key_values" in ov_outputs)
        self.assertIsInstance(ov_outputs.past_key_values, tuple)
        self.assertTrue(len(ov_outputs.past_key_values) == 1 and len(ov_outputs.past_key_values[0]) == 0)
        with torch.no_grad():
            transformers_outputs = transformers_model(
                input_ids=next_token,
                attention_mask=attention_mask,
                past_key_values=transformers_outputs.past_key_values,
            )
        self.assertTrue(torch.allclose(ov_outputs.logits, transformers_outputs.logits, atol=1e-4))

        del transformers_model
        del ov_model
        gc.collect()

    @unittest.skipIf(not IS_SUPPORT_STATEFUL, "Stateful models supported only in 2023.3 and above")
    def test_stateful_on_converted_model(self):
        model_id = "vuiseng9/ov-gpt2-fp32-kv-cache"
        # reference without state
<<<<<<< HEAD
        loaded_model = OVModelForCausalLM.from_pretrained(model_id)
=======
        loaded_model = OVModelForCausalLM.from_pretrained(model_id, stateful=False)
>>>>>>> 99924194
        self.assertIsInstance(loaded_model.config, PretrainedConfig)
        self.assertFalse(loaded_model.stateful)
        self.assertTrue(loaded_model.use_cache)
        tokenizer = AutoTokenizer.from_pretrained(model_id)
        tokens = tokenizer("This is a sample input", return_tensors="pt")
        loaded_model_outputs = loaded_model(**tokens)

        # explicit stateful model specified during loading
        loaded_stateful_model = OVModelForCausalLM.from_pretrained(model_id, stateful=True)
        self.assertIsInstance(loaded_model.config, PretrainedConfig)
        self.assertTrue(loaded_model.stateful)
        self.assertTrue(loaded_model.use_cache)
        loaded_stateful_model_outputs = loaded_stateful_model(**tokens)
        self.assertTrue(torch.equal(loaded_model_outputs.logits, loaded_stateful_model_outputs.logits))
        self.assertTrue("past_key_values" in loaded_stateful_model_outputs)
        self.assertIsInstance(loaded_stateful_model_outputs.past_key_values, tuple)
        self.assertTrue(
            len(loaded_stateful_model_outputs.past_key_values) == 1
            and len(loaded_stateful_model_outputs.past_key_values[0]) == 0
        )

        with tempfile.TemporaryDirectory() as tmpdirname:
            loaded_stateful_model.save_pretrained(tmpdirname)
            folder_contents = os.listdir(tmpdirname)
            self.assertTrue(OV_XML_FILE_NAME in folder_contents)
            self.assertTrue(OV_XML_FILE_NAME.replace(".xml", ".bin") in folder_contents)
            # implicit load stateful model from disk
            model = OVModelForCausalLM.from_pretrained(tmpdirname)
            self.assertTrue(model.stateful)
            self.assertTrue(model.use_cache)

        outputs = model(**tokens)
        self.assertTrue(torch.equal(loaded_model_outputs.logits, outputs.logits))
        self.assertTrue("past_key_values" in outputs)
        self.assertIsInstance(outputs.past_key_values, tuple)
        self.assertTrue(len(outputs.past_key_values) == 1 and len(outputs.past_key_values[0]) == 0)
        del loaded_model
        del loaded_stateful_model
        del model
        gc.collect()


class OVModelForMaskedLMIntegrationTest(unittest.TestCase):
    SUPPORTED_ARCHITECTURES = (
        "albert",
        "bert",
        # "camembert",
        # "convbert",
        # "data2vec_text",
        "deberta",
        # "deberta_v2",
        "distilbert",
        "electra",
        "flaubert",
        "ibert",
        # "mobilebert",
        "roberta",
        "roformer",
        "squeezebert",
        "xlm",
        "xlm_roberta",
    )

    @parameterized.expand(SUPPORTED_ARCHITECTURES)
    def test_compare_to_transformers(self, model_arch):
        model_id = MODEL_NAMES[model_arch]
        set_seed(SEED)
        ov_model = OVModelForMaskedLM.from_pretrained(model_id, export=True)
        self.assertIsInstance(ov_model.config, PretrainedConfig)
        transformers_model = AutoModelForMaskedLM.from_pretrained(model_id)
        tokenizer = AutoTokenizer.from_pretrained(model_id)
        inputs = f"This is a sample {tokenizer.mask_token}"
        tokens = tokenizer(inputs, return_tensors="pt")
        with torch.no_grad():
            transformers_outputs = transformers_model(**tokens)
        for input_type in ["pt", "np"]:
            tokens = tokenizer(inputs, return_tensors=input_type)
            ov_outputs = ov_model(**tokens)
            self.assertIn("logits", ov_outputs)
            self.assertIsInstance(ov_outputs.logits, TENSOR_ALIAS_TO_TYPE[input_type])
            # Compare tensor outputs
            self.assertTrue(torch.allclose(torch.Tensor(ov_outputs.logits), transformers_outputs.logits, atol=1e-4))
        del transformers_model
        del ov_model
        gc.collect()

    @parameterized.expand(SUPPORTED_ARCHITECTURES)
    def test_pipeline(self, model_arch):
        model_id = MODEL_NAMES[model_arch]
        model = OVModelForMaskedLM.from_pretrained(model_id, export=True)
        tokenizer = AutoTokenizer.from_pretrained(model_id)
        pipe = pipeline("fill-mask", model=model, tokenizer=tokenizer)
        outputs = pipe(f"This is a {tokenizer.mask_token}.")
        self.assertEqual(pipe.device, model.device)
        self.assertTrue(all(item["score"] > 0.0 for item in outputs))
        del pipe
        del model
        gc.collect()


class OVModelForImageClassificationIntegrationTest(unittest.TestCase):
    SUPPORTED_ARCHITECTURES = (
        "beit",
        "convnext",
        # "data2vec_vision",
        # "deit",
        "levit",
        "mobilenet_v1",
        "mobilenet_v2",
        "mobilevit",
        # "poolformer",
        "resnet",
        # "segformer",
        # "swin",
        "vit",
    )

    TIMM_MODELS = ("timm/pit_s_distilled_224.in1k", "timm/vit_tiny_patch16_224.augreg_in21k")

    @parameterized.expand(SUPPORTED_ARCHITECTURES)
    def test_compare_to_transformers(self, model_arch):
        model_id = MODEL_NAMES[model_arch]
        set_seed(SEED)
        ov_model = OVModelForImageClassification.from_pretrained(model_id, export=True)
        self.assertIsInstance(ov_model.config, PretrainedConfig)
        transformers_model = AutoModelForImageClassification.from_pretrained(model_id)
        preprocessor = AutoFeatureExtractor.from_pretrained(model_id)
        url = "http://images.cocodataset.org/val2017/000000039769.jpg"
        image = Image.open(requests.get(url, stream=True).raw)
        inputs = preprocessor(images=image, return_tensors="pt")
        with torch.no_grad():
            transformers_outputs = transformers_model(**inputs)
        for input_type in ["pt", "np"]:
            inputs = preprocessor(images=image, return_tensors=input_type)
            ov_outputs = ov_model(**inputs)
            self.assertIn("logits", ov_outputs)
            self.assertIsInstance(ov_outputs.logits, TENSOR_ALIAS_TO_TYPE[input_type])
            # Compare tensor outputs
            self.assertTrue(torch.allclose(torch.Tensor(ov_outputs.logits), transformers_outputs.logits, atol=1e-4))
        del transformers_model
        del ov_model
        gc.collect()

    @parameterized.expand(SUPPORTED_ARCHITECTURES)
    def test_pipeline(self, model_arch):
        model_id = MODEL_NAMES[model_arch]
        model = OVModelForImageClassification.from_pretrained(model_id, export=True)
        preprocessor = AutoFeatureExtractor.from_pretrained(model_id)
        pipe = pipeline("image-classification", model=model, feature_extractor=preprocessor)
        outputs = pipe("http://images.cocodataset.org/val2017/000000039769.jpg")
        self.assertEqual(pipe.device, model.device)
        self.assertGreaterEqual(outputs[0]["score"], 0.0)
        self.assertTrue(isinstance(outputs[0]["label"], str))
        del model
        del pipe
        gc.collect()

    @parameterized.expand(TIMM_MODELS)
    def test_compare_to_timm(self, model_id):
        ov_model = OVModelForImageClassification.from_pretrained(model_id, export=True)
        self.assertIsInstance(ov_model.config, PretrainedConfig)
        timm_model = timm.create_model(model_id, pretrained=True)
        preprocessor = TimmImageProcessor.from_pretrained(model_id)
        url = "http://images.cocodataset.org/val2017/000000039769.jpg"
        image = Image.open(requests.get(url, stream=True).raw)
        inputs = preprocessor(images=image, return_tensors="pt")
        with torch.no_grad():
            timm_model.eval()
            timm_outputs = timm_model(inputs["pixel_values"].float())
        for input_type in ["pt", "np"]:
            inputs = preprocessor(images=image, return_tensors=input_type)
            ov_outputs = ov_model(**inputs)
            self.assertIn("logits", ov_outputs)
            self.assertIsInstance(ov_outputs.logits, TENSOR_ALIAS_TO_TYPE[input_type])
            # Compare tensor outputs
            self.assertTrue(torch.allclose(torch.Tensor(ov_outputs.logits), timm_outputs, atol=1e-3))
        gc.collect()

    @parameterized.expand(TIMM_MODELS)
    def test_timm_save_and_infer(self, model_id):
        ov_model = OVModelForImageClassification.from_pretrained(model_id, export=True)
        with tempfile.TemporaryDirectory() as tmpdirname:
            model_save_path = os.path.join(tmpdirname, "timm_ov_model")
            ov_model.save_pretrained(model_save_path)
            model = OVModelForImageClassification.from_pretrained(model_save_path)
            model(pixel_values=torch.zeros((5, 3, model.config.image_size, model.config.image_size)))
        gc.collect()


class OVModelForSeq2SeqLMIntegrationTest(unittest.TestCase):
    SUPPORTED_ARCHITECTURES = (
        "bart",
        # "bigbird_pegasus",
        "blenderbot",
        "blenderbot-small",
        # "longt5",
        "m2m_100",
        "marian",
        "mbart",
        "mt5",
        "pegasus",
        "t5",
    )

    GENERATION_LENGTH = 100
    SPEEDUP_CACHE = 1.2

    @parameterized.expand(SUPPORTED_ARCHITECTURES)
    def test_compare_to_transformers(self, model_arch):
        model_id = MODEL_NAMES[model_arch]
        set_seed(SEED)
        ov_model = OVModelForSeq2SeqLM.from_pretrained(model_id, export=True)

        self.assertIsInstance(ov_model.encoder, OVEncoder)
        self.assertIsInstance(ov_model.decoder, OVDecoder)
        self.assertIsInstance(ov_model.decoder_with_past, OVDecoder)
        self.assertIsInstance(ov_model.config, PretrainedConfig)

        transformers_model = AutoModelForSeq2SeqLM.from_pretrained(model_id)
        tokenizer = AutoTokenizer.from_pretrained(model_id)
        tokens = tokenizer("This is a sample input", return_tensors="pt")
        decoder_start_token_id = transformers_model.config.decoder_start_token_id if model_arch != "mbart" else 2
        decoder_inputs = {"decoder_input_ids": torch.ones((1, 1), dtype=torch.long) * decoder_start_token_id}
        ov_outputs = ov_model(**tokens, **decoder_inputs)

        self.assertTrue("logits" in ov_outputs)
        self.assertIsInstance(ov_outputs.logits, torch.Tensor)

        with torch.no_grad():
            transformers_outputs = transformers_model(**tokens, **decoder_inputs)
        # Compare tensor outputs
        self.assertTrue(torch.allclose(ov_outputs.logits, transformers_outputs.logits, atol=1e-4))
        del transformers_model
        del ov_model

        gc.collect()

    @parameterized.expand(SUPPORTED_ARCHITECTURES)
    def test_pipeline(self, model_arch):
        model_id = MODEL_NAMES[model_arch]
        tokenizer = AutoTokenizer.from_pretrained(model_id)
        model = OVModelForSeq2SeqLM.from_pretrained(model_id, export=True, compile=False)
        model.half()
        model.to("cpu")
        model.compile()

        # Text2Text generation
        pipe = pipeline("text2text-generation", model=model, tokenizer=tokenizer)
        text = "This is a test"
        outputs = pipe(text)
        self.assertEqual(pipe.device, model.device)
        self.assertIsInstance(outputs[0]["generated_text"], str)

        # Summarization
        pipe = pipeline("summarization", model=model, tokenizer=tokenizer)
        text = "This is a test"
        outputs = pipe(text)
        self.assertEqual(pipe.device, model.device)
        self.assertIsInstance(outputs[0]["summary_text"], str)

        # Translation
        pipe = pipeline("translation_en_to_fr", model=model, tokenizer=tokenizer)
        text = "This is a test"
        outputs = pipe(text)
        self.assertEqual(pipe.device, model.device)
        self.assertIsInstance(outputs[0]["translation_text"], str)
        del pipe
        del model
        gc.collect()

    @parameterized.expand(SUPPORTED_ARCHITECTURES)
    def test_generate_utils(self, model_arch):
        model_id = MODEL_NAMES[model_arch]
        model = OVModelForSeq2SeqLM.from_pretrained(model_id, export=True)
        tokenizer = AutoTokenizer.from_pretrained(model_id)
        text = "This is a sample input"
        tokens = tokenizer(text, return_tensors="pt")

        # General case
        outputs = model.generate(**tokens)
        outputs = tokenizer.batch_decode(outputs, skip_special_tokens=True)
        self.assertIsInstance(outputs[0], str)

        # With input ids
        outputs = model.generate(input_ids=tokens["input_ids"])
        outputs = tokenizer.batch_decode(outputs, skip_special_tokens=True)
        self.assertIsInstance(outputs[0], str)
        del model

        gc.collect()

    def test_compare_with_and_without_past_key_values(self):
        model_id = MODEL_NAMES["t5"]
        tokenizer = AutoTokenizer.from_pretrained(model_id)
        text = "This is a sample input"
        tokens = tokenizer(text, return_tensors="pt")

        model_with_pkv = OVModelForSeq2SeqLM.from_pretrained(model_id, export=True, use_cache=True)
        _ = model_with_pkv.generate(**tokens)  # warmup
        with Timer() as with_pkv_timer:
            outputs_model_with_pkv = model_with_pkv.generate(
                **tokens, min_length=self.GENERATION_LENGTH, max_length=self.GENERATION_LENGTH, num_beams=1
            )

        model_without_pkv = OVModelForSeq2SeqLM.from_pretrained(model_id, export=True, use_cache=False)
        _ = model_without_pkv.generate(**tokens)  # warmup
        with Timer() as without_pkv_timer:
            outputs_model_without_pkv = model_without_pkv.generate(
                **tokens, min_length=self.GENERATION_LENGTH, max_length=self.GENERATION_LENGTH, num_beams=1
            )

        self.assertTrue(torch.equal(outputs_model_with_pkv, outputs_model_without_pkv))
        self.assertEqual(outputs_model_with_pkv.shape[1], self.GENERATION_LENGTH)
        self.assertEqual(outputs_model_without_pkv.shape[1], self.GENERATION_LENGTH)
        self.assertTrue(
            without_pkv_timer.elapsed / with_pkv_timer.elapsed > self.SPEEDUP_CACHE,
            f"With pkv latency: {with_pkv_timer.elapsed:.3f} ms, without pkv latency: {without_pkv_timer.elapsed:.3f} ms,"
            f" speedup: {without_pkv_timer.elapsed / with_pkv_timer.elapsed:.3f}",
        )
        del model_with_pkv
        del model_without_pkv
        gc.collect()


class OVModelForAudioClassificationIntegrationTest(unittest.TestCase):
    SUPPORTED_ARCHITECTURES = (
        # "audio_spectrogram_transformer",
        # "data2vec_audio",
        # "hubert",
        # "sew",
        # "sew_d",
        # "wav2vec2-conformer",
        "unispeech",
        # "unispeech_sat",
        # "wavlm",
        "wav2vec2",
        # "wav2vec2-conformer",
    )

    def _generate_random_audio_data(self):
        np.random.seed(10)
        t = np.linspace(0, 5.0, int(5.0 * 22050), endpoint=False)
        # generate pure sine wave at 220 Hz
        audio_data = 0.5 * np.sin(2 * np.pi * 220 * t)
        return audio_data

    @parameterized.expand(SUPPORTED_ARCHITECTURES)
    def test_compare_to_transformers(self, model_arch):
        model_id = MODEL_NAMES[model_arch]
        set_seed(SEED)
        ov_model = OVModelForAudioClassification.from_pretrained(model_id, export=True)
        self.assertIsInstance(ov_model.config, PretrainedConfig)
        transformers_model = AutoModelForAudioClassification.from_pretrained(model_id)
        preprocessor = AutoFeatureExtractor.from_pretrained(model_id)
        inputs = preprocessor(self._generate_random_audio_data(), return_tensors="pt")

        with torch.no_grad():
            transformers_outputs = transformers_model(**inputs)

        for input_type in ["pt", "np"]:
            inputs = preprocessor(self._generate_random_audio_data(), return_tensors=input_type)
            ov_outputs = ov_model(**inputs)
            self.assertIn("logits", ov_outputs)
            self.assertIsInstance(ov_outputs.logits, TENSOR_ALIAS_TO_TYPE[input_type])
            # Compare tensor outputs
            self.assertTrue(torch.allclose(torch.Tensor(ov_outputs.logits), transformers_outputs.logits, atol=1e-3))

        del transformers_model
        del ov_model
        gc.collect()

    @parameterized.expand(SUPPORTED_ARCHITECTURES)
    def test_pipeline(self, model_arch):
        model_id = MODEL_NAMES[model_arch]
        model = OVModelForAudioClassification.from_pretrained(model_id, export=True)
        preprocessor = AutoFeatureExtractor.from_pretrained(model_id)
        pipe = pipeline("audio-classification", model=model, feature_extractor=preprocessor)
        outputs = pipe([np.random.random(16000)])
        self.assertEqual(pipe.device, model.device)
        self.assertTrue(all(item["score"] > 0.0 for item in outputs[0]))
        del pipe
        del model
        gc.collect()


class OVModelForCTCIntegrationTest(unittest.TestCase):
    SUPPORTED_ARCHITECTURES = [
        "data2vec_audio",
        "hubert",
        "sew",
        "sew_d",
        "unispeech",
        "unispeech_sat",
        "wavlm",
        "wav2vec2-hf",
        "wav2vec2-conformer",
    ]

    def _generate_random_audio_data(self):
        np.random.seed(10)
        t = np.linspace(0, 5.0, int(5.0 * 22050), endpoint=False)
        # generate pure sine wave at 220 Hz
        audio_data = 0.5 * np.sin(2 * np.pi * 220 * t)
        return audio_data

    def test_load_vanilla_transformers_which_is_not_supported(self):
        with self.assertRaises(Exception) as context:
            _ = OVModelForCTC.from_pretrained(MODEL_NAMES["t5"], export=True)

        self.assertIn("Unrecognized configuration class", str(context.exception))

    @parameterized.expand(SUPPORTED_ARCHITECTURES)
    def test_compare_to_transformers(self, model_arch):
        model_id = MODEL_NAMES[model_arch]
        set_seed(SEED)
        ov_model = OVModelForCTC.from_pretrained(model_id, export=True)
        self.assertIsInstance(ov_model.config, PretrainedConfig)

        set_seed(SEED)
        transformers_model = AutoModelForCTC.from_pretrained(model_id)
        processor = AutoFeatureExtractor.from_pretrained(model_id)
        input_values = processor(self._generate_random_audio_data(), return_tensors="pt")

        with torch.no_grad():
            transformers_outputs = transformers_model(**input_values)

        for input_type in ["pt", "np"]:
            input_values = processor(self._generate_random_audio_data(), return_tensors=input_type)
            ov_outputs = ov_model(**input_values)

            self.assertTrue("logits" in ov_outputs)
            self.assertIsInstance(ov_outputs.logits, TENSOR_ALIAS_TO_TYPE[input_type])

            # compare tensor outputs
            self.assertTrue(torch.allclose(torch.Tensor(ov_outputs.logits), transformers_outputs.logits, atol=1e-4))

        del transformers_model
        del ov_model
        gc.collect()


class OVModelForAudioXVectorIntegrationTest(unittest.TestCase):
    SUPPORTED_ARCHITECTURES = [
        "data2vec_audio",
        "unispeech_sat",
        "wavlm",
        "wav2vec2-hf",
        "wav2vec2-conformer",
    ]

    def _generate_random_audio_data(self):
        np.random.seed(10)
        t = np.linspace(0, 5.0, int(5.0 * 22050), endpoint=False)
        # generate pure sine wave at 220 Hz
        audio_data = 0.5 * np.sin(2 * np.pi * 220 * t)
        return audio_data

    def test_load_vanilla_transformers_which_is_not_supported(self):
        with self.assertRaises(Exception) as context:
            _ = OVModelForAudioXVector.from_pretrained(MODEL_NAMES["t5"], export=True)

        self.assertIn("Unrecognized configuration class", str(context.exception))

    @parameterized.expand(SUPPORTED_ARCHITECTURES)
    def test_compare_to_transformers(self, model_arch):
        model_id = MODEL_NAMES[model_arch]
        set_seed(SEED)
        ov_model = OVModelForAudioXVector.from_pretrained(model_id, export=True)
        self.assertIsInstance(ov_model.config, PretrainedConfig)

        set_seed(SEED)
        transformers_model = AutoModelForAudioXVector.from_pretrained(model_id)
        processor = AutoFeatureExtractor.from_pretrained(model_id)
        input_values = processor(self._generate_random_audio_data(), return_tensors="pt")

        with torch.no_grad():
            transformers_outputs = transformers_model(**input_values)
        for input_type in ["pt", "np"]:
            input_values = processor(self._generate_random_audio_data(), return_tensors=input_type)
            ov_outputs = ov_model(**input_values)

            self.assertTrue("logits" in ov_outputs)
            self.assertIsInstance(ov_outputs.logits, TENSOR_ALIAS_TO_TYPE[input_type])

            # compare tensor outputs
            self.assertTrue(torch.allclose(torch.Tensor(ov_outputs.logits), transformers_outputs.logits, atol=1e-4))
            self.assertTrue(
                torch.allclose(torch.Tensor(ov_outputs.embeddings), transformers_outputs.embeddings, atol=1e-4)
            )

        del transformers_model
        del ov_model
        gc.collect()


class OVModelForAudioFrameClassificationIntegrationTest(unittest.TestCase):
    SUPPORTED_ARCHITECTURES = [
        "data2vec_audio",
        "unispeech_sat",
        "wavlm",
        "wav2vec2-hf",
        "wav2vec2-conformer",
    ]

    def _generate_random_audio_data(self):
        np.random.seed(10)
        t = np.linspace(0, 5.0, int(5.0 * 22050), endpoint=False)
        # generate pure sine wave at 220 Hz
        audio_data = 0.5 * np.sin(2 * np.pi * 220 * t)
        return audio_data

    def test_load_vanilla_transformers_which_is_not_supported(self):
        with self.assertRaises(Exception) as context:
            _ = OVModelForAudioFrameClassification.from_pretrained(MODEL_NAMES["t5"], export=True)

        self.assertIn("Unrecognized configuration class", str(context.exception))

    @parameterized.expand(SUPPORTED_ARCHITECTURES)
    def test_compare_to_transformers(self, model_arch):
        model_id = MODEL_NAMES[model_arch]
        set_seed(SEED)
        ov_model = OVModelForAudioFrameClassification.from_pretrained(model_id, export=True)
        self.assertIsInstance(ov_model.config, PretrainedConfig)

        set_seed(SEED)
        transformers_model = AutoModelForAudioFrameClassification.from_pretrained(model_id)
        processor = AutoFeatureExtractor.from_pretrained(model_id)
        input_values = processor(self._generate_random_audio_data(), return_tensors="pt")

        with torch.no_grad():
            transformers_outputs = transformers_model(**input_values)
        for input_type in ["pt", "np"]:
            input_values = processor(self._generate_random_audio_data(), return_tensors=input_type)
            ov_outputs = ov_model(**input_values)

            self.assertTrue("logits" in ov_outputs)
            self.assertIsInstance(ov_outputs.logits, TENSOR_ALIAS_TO_TYPE[input_type])

            # compare tensor outputs
            self.assertTrue(torch.allclose(torch.Tensor(ov_outputs.logits), transformers_outputs.logits, atol=1e-4))

        del transformers_model
        del ov_model
        gc.collect()


class OVModelForPix2StructIntegrationTest(unittest.TestCase):
    SUPPORTED_ARCHITECTURES = ["pix2struct"]
    TASK = "image-to-text"  # is it fine as well with visual-question-answering?

    GENERATION_LENGTH = 100
    SPEEDUP_CACHE = 1.1

    IMAGE = Image.open(
        requests.get(
            "https://huggingface.co/datasets/huggingface/documentation-images/resolve/main/transformers/tasks/ai2d-demo.jpg",
            stream=True,
        ).raw
    )

    @parameterized.expand(SUPPORTED_ARCHITECTURES)
    def test_compare_to_transformers(self, model_arch):
        model_id = MODEL_NAMES[model_arch]
        set_seed(SEED)
        ov_model = OVModelForPix2Struct.from_pretrained(model_id, export=True)

        self.assertIsInstance(ov_model.encoder, OVEncoder)
        self.assertIsInstance(ov_model.decoder, OVDecoder)
        self.assertIsInstance(ov_model.decoder_with_past, OVDecoder)
        self.assertIsInstance(ov_model.config, PretrainedConfig)

        question = "Who am I?"
        transformers_model = Pix2StructForConditionalGeneration.from_pretrained(model_id)
        preprocessor = get_preprocessor(model_id)

        inputs = preprocessor(images=self.IMAGE, text=question, padding=True, return_tensors="pt")
        ov_outputs = ov_model(**inputs)

        self.assertTrue("logits" in ov_outputs)
        self.assertIsInstance(ov_outputs.logits, torch.Tensor)

        with torch.no_grad():
            transformers_outputs = transformers_model(**inputs)
        # Compare tensor outputs
        self.assertTrue(torch.allclose(ov_outputs.logits, transformers_outputs.logits, atol=1e-4))
        del transformers_model
        del ov_model

        gc.collect()

    @parameterized.expand(SUPPORTED_ARCHITECTURES)
    def test_generate_utils(self, model_arch):
        model_id = MODEL_NAMES[model_arch]
        model = OVModelForPix2Struct.from_pretrained(model_id, export=True)
        preprocessor = get_preprocessor(model_id)
        question = "Who am I?"
        inputs = preprocessor(images=self.IMAGE, text=question, return_tensors="pt")

        # General case
        outputs = model.generate(**inputs)
        outputs = preprocessor.batch_decode(outputs, skip_special_tokens=True)
        self.assertIsInstance(outputs[0], str)
        del model

        gc.collect()

    def test_compare_with_and_without_past_key_values(self):
        model_id = MODEL_NAMES["pix2struct"]
        preprocessor = get_preprocessor(model_id)
        question = "Who am I?"
        inputs = preprocessor(images=self.IMAGE, text=question, return_tensors="pt")

        model_with_pkv = OVModelForPix2Struct.from_pretrained(model_id, export=True, use_cache=True)
        _ = model_with_pkv.generate(**inputs)  # warmup
        with Timer() as with_pkv_timer:
            outputs_model_with_pkv = model_with_pkv.generate(
                **inputs, min_length=self.GENERATION_LENGTH, max_length=self.GENERATION_LENGTH, num_beams=1
            )

        model_without_pkv = OVModelForPix2Struct.from_pretrained(model_id, export=True, use_cache=False)
        _ = model_without_pkv.generate(**inputs)  # warmup
        with Timer() as without_pkv_timer:
            outputs_model_without_pkv = model_without_pkv.generate(
                **inputs, min_length=self.GENERATION_LENGTH, max_length=self.GENERATION_LENGTH, num_beams=1
            )

        self.assertTrue(torch.equal(outputs_model_with_pkv, outputs_model_without_pkv))
        self.assertEqual(outputs_model_with_pkv.shape[1], self.GENERATION_LENGTH)
        self.assertEqual(outputs_model_without_pkv.shape[1], self.GENERATION_LENGTH)
        self.assertTrue(
            without_pkv_timer.elapsed / with_pkv_timer.elapsed > self.SPEEDUP_CACHE,
            f"With pkv latency: {with_pkv_timer.elapsed:.3f} ms, without pkv latency: {without_pkv_timer.elapsed:.3f} ms,"
            f" speedup: {without_pkv_timer.elapsed / with_pkv_timer.elapsed:.3f}",
        )
        del model_with_pkv
        del model_without_pkv
        gc.collect()


class OVModelForSpeechSeq2SeqIntegrationTest(unittest.TestCase):
    SUPPORTED_ARCHITECTURES = ("whisper",)

    def _generate_random_audio_data(self):
        np.random.seed(10)
        t = np.linspace(0, 5.0, int(5.0 * 22050), endpoint=False)
        # generate pure sine wave at 220 Hz
        audio_data = 0.5 * np.sin(2 * np.pi * 220 * t)
        return audio_data

    @parameterized.expand(SUPPORTED_ARCHITECTURES)
    def test_compare_to_transformers(self, model_arch):
        model_id = MODEL_NAMES[model_arch]
        set_seed(SEED)
        ov_model = OVModelForSpeechSeq2Seq.from_pretrained(model_id, export=True)
        self.assertIsInstance(ov_model.config, PretrainedConfig)
        transformers_model = AutoModelForSpeechSeq2Seq.from_pretrained(model_id)
        processor = get_preprocessor(model_id)
        data = self._generate_random_audio_data()
        features = processor.feature_extractor(data, return_tensors="pt")

        decoder_start_token_id = transformers_model.config.decoder_start_token_id
        decoder_inputs = {"decoder_input_ids": torch.ones((1, 1), dtype=torch.long) * decoder_start_token_id}

        with torch.no_grad():
            transformers_outputs = transformers_model(**features, **decoder_inputs)

        for input_type in ["pt", "np"]:
            features = processor.feature_extractor(data, return_tensors=input_type)

            if input_type == "np":
                decoder_inputs = {"decoder_input_ids": np.ones((1, 1), dtype=np.int64) * decoder_start_token_id}

            ov_outputs = ov_model(**features, **decoder_inputs)
            self.assertIn("logits", ov_outputs)
            # Compare tensor outputs
            self.assertTrue(torch.allclose(torch.Tensor(ov_outputs.logits), transformers_outputs.logits, atol=1e-3))

        del transformers_model
        del ov_model
        gc.collect()

    @parameterized.expand(SUPPORTED_ARCHITECTURES)
    def test_pipeline(self, model_arch):
        model_id = MODEL_NAMES[model_arch]
        model = OVModelForSpeechSeq2Seq.from_pretrained(model_id, export=True)
        processor = get_preprocessor(model_id)
        GenerationConfig.from_pretrained(model_id)
        pipe = pipeline(
            "automatic-speech-recognition",
            model=model,
            tokenizer=processor.tokenizer,
            feature_extractor=processor.feature_extractor,
        )
        data = self._generate_random_audio_data()
        outputs = pipe(data)
        self.assertIsInstance(outputs["text"], str)

        del pipe
        del model
        gc.collect()<|MERGE_RESOLUTION|>--- conflicted
+++ resolved
@@ -671,11 +671,7 @@
     def test_stateful_on_converted_model(self):
         model_id = "vuiseng9/ov-gpt2-fp32-kv-cache"
         # reference without state
-<<<<<<< HEAD
-        loaded_model = OVModelForCausalLM.from_pretrained(model_id)
-=======
         loaded_model = OVModelForCausalLM.from_pretrained(model_id, stateful=False)
->>>>>>> 99924194
         self.assertIsInstance(loaded_model.config, PretrainedConfig)
         self.assertFalse(loaded_model.stateful)
         self.assertTrue(loaded_model.use_cache)

--- conflicted
+++ resolved
@@ -627,109 +627,6 @@
         del model_with_cache
         gc.collect()
 
-<<<<<<< HEAD
-    @parameterized.expand(SUPPORTED_ARCHITECTURES)
-    @unittest.skipIf(not IS_SUPPORT_STATEFUL, "Stateful models supported only in 2023.3 and above")
-    def test_stateful(self, model_arch):
-        model_id = MODEL_NAMES[model_arch]
-        set_seed(SEED)
-        ov_model = OVModelForCausalLM.from_pretrained(model_id, export=True, stateful=True, ov_config=OV_CONFIG)
-        self.assertIsInstance(ov_model.config, PretrainedConfig)
-        self.assertTrue(ov_model.stateful)
-        self.assertTrue(ov_model.use_cache)
-        transformers_model = AutoModelForCausalLM.from_pretrained(model_id)
-        tokenizer = AutoTokenizer.from_pretrained(model_id)
-        tokens = tokenizer(
-            "This is a sample", return_tensors="pt", return_token_type_ids=False if model_arch == "llama" else None
-        )
-        position_ids = None
-        input_shape = tokens["input_ids"].shape
-        if model_arch.replace("_", "-") in MODEL_TYPES_REQUIRING_POSITION_IDS:
-            position_ids = torch.arange(0, input_shape[-1], dtype=torch.long).unsqueeze(0).view(-1, input_shape[-1])
-        ov_outputs = ov_model(**tokens, position_ids=position_ids)
-
-        self.assertTrue("logits" in ov_outputs)
-        self.assertIsInstance(ov_outputs.logits, torch.Tensor)
-        self.assertTrue("past_key_values" in ov_outputs)
-        self.assertIsInstance(ov_outputs.past_key_values, tuple)
-        self.assertTrue(len(ov_outputs.past_key_values) == 1 and len(ov_outputs.past_key_values[0]) == 0)
-        with torch.no_grad():
-            transformers_outputs = transformers_model(**tokens)
-        # Compare tensor outputs
-        self.assertTrue(torch.allclose(ov_outputs.logits, transformers_outputs.logits, atol=1e-4))
-        next_token = torch.argmax(ov_outputs.logits[..., -1:, :], dim=2)
-        attention_mask = torch.ones((input_shape[0], input_shape[1] + 1), dtype=torch.long)
-        if model_arch.replace("_", "-") in MODEL_TYPES_REQUIRING_POSITION_IDS:
-            position_ids = position_ids[:, -1:] + 1
-        pkv = ov_outputs.past_key_values
-        ov_outputs = ov_model(
-            input_ids=next_token, position_ids=position_ids, attention_mask=attention_mask, past_key_values=pkv
-        )
-        self.assertTrue("logits" in ov_outputs)
-        self.assertIsInstance(ov_outputs.logits, torch.Tensor)
-        self.assertTrue("past_key_values" in ov_outputs)
-        self.assertIsInstance(ov_outputs.past_key_values, tuple)
-        self.assertTrue(len(ov_outputs.past_key_values) == 1 and len(ov_outputs.past_key_values[0]) == 0)
-        with torch.no_grad():
-            transformers_outputs = transformers_model(
-                input_ids=next_token,
-                attention_mask=attention_mask,
-                past_key_values=transformers_outputs.past_key_values,
-            )
-        self.assertTrue(torch.allclose(ov_outputs.logits, transformers_outputs.logits, atol=1e-4))
-
-        del transformers_model
-        del ov_model
-        gc.collect()
-
-    #@unittest.skipIf(not IS_SUPPORT_STATEFUL, "Stateful models supported only in 2023.3 and above")
-    def test_stateful_on_converted_model(self):
-        model_id = "vuiseng9/ov-gpt2-fp32-kv-cache"
-        # reference without state
-        loaded_model = OVModelForCausalLM.from_pretrained(model_id, stateful=False)
-        self.assertIsInstance(loaded_model.config, PretrainedConfig)
-        self.assertFalse(loaded_model.stateful)
-        self.assertTrue(loaded_model.use_cache)
-        tokenizer = AutoTokenizer.from_pretrained(model_id)
-        tokens = tokenizer("This is a sample input", return_tensors="pt")
-        loaded_model_outputs = loaded_model(**tokens)
-
-        # explicit stateful model specified during loading
-        loaded_stateful_model = OVModelForCausalLM.from_pretrained(model_id, stateful=True)
-        self.assertIsInstance(loaded_model.config, PretrainedConfig)
-        self.assertTrue(loaded_stateful_model.stateful)
-        self.assertTrue(loaded_stateful_model.use_cache)
-        loaded_stateful_model_outputs = loaded_stateful_model(**tokens)
-        self.assertTrue(torch.equal(loaded_model_outputs.logits, loaded_stateful_model_outputs.logits))
-        self.assertTrue("past_key_values" in loaded_stateful_model_outputs)
-        self.assertIsInstance(loaded_stateful_model_outputs.past_key_values, tuple)
-        self.assertTrue(
-            len(loaded_stateful_model_outputs.past_key_values) == 1
-            and len(loaded_stateful_model_outputs.past_key_values[0]) == 0
-        )
-
-        with tempfile.TemporaryDirectory() as tmpdirname:
-            loaded_stateful_model.save_pretrained(tmpdirname)
-            folder_contents = os.listdir(tmpdirname)
-            self.assertTrue(OV_XML_FILE_NAME in folder_contents)
-            self.assertTrue(OV_XML_FILE_NAME.replace(".xml", ".bin") in folder_contents)
-            # implicit load stateful model from disk
-            model = OVModelForCausalLM.from_pretrained(tmpdirname)
-            self.assertTrue(model.stateful)
-            self.assertTrue(model.use_cache)
-
-        outputs = model(**tokens)
-        self.assertTrue(torch.equal(loaded_model_outputs.logits, outputs.logits))
-        self.assertTrue("past_key_values" in outputs)
-        self.assertIsInstance(outputs.past_key_values, tuple)
-        self.assertTrue(len(outputs.past_key_values) == 1 and len(outputs.past_key_values[0]) == 0)
-        del loaded_model
-        del loaded_stateful_model
-        del model
-        gc.collect()
-
-=======
->>>>>>> 27c0f0ae
 
 class OVModelForMaskedLMIntegrationTest(unittest.TestCase):
     SUPPORTED_ARCHITECTURES = (

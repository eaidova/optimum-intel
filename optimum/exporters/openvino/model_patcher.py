#  Copyright 2024 The HuggingFace Team. All rights reserved.
#
#  Licensed under the Apache License, Version 2.0 (the "License");
#  you may not use this file except in compliance with the License.
#  You may obtain a copy of the License at
#
#      http://www.apache.org/licenses/LICENSE-2.0
#
#  Unless required by applicable law or agreed to in writing, software
#  distributed under the License is distributed on an "AS IS" BASIS,
#  WITHOUT WARRANTIES OR CONDITIONS OF ANY KIND, either express or implied.
#  See the License for the specific language governing permissions and
#  limitations under the License.

import functools
import inspect
import logging as log
import math
import types
from typing import TYPE_CHECKING, Any, Dict, List, Optional, Tuple, Union

import torch
import torch.nn.functional as F
from transformers.modeling_outputs import BaseModelOutputWithPast
from transformers.utils import is_tf_available

from optimum.exporters.onnx.model_patcher import DecoderModelPatcher, ModelPatcher, override_arguments
from optimum.intel.utils.import_utils import (
    _openvino_version,
    _torch_version,
    _transformers_version,
    is_openvino_version,
    is_torch_version,
    is_transformers_version,
)


if TYPE_CHECKING:
    from transformers.cache_utils import Cache
    from transformers.modeling_utils import PreTrainedModel

    from optimum.exporters.onnx.config import OnnxConfig

    if is_tf_available():
        from transformers.modeling_tf_utils import TFPreTrainedModel


BETTERTRANSFORMER_IGNORE = [
    "codegen",
]

# in transformers 4.45 gpt_neo has SDPA
if is_transformers_version(">=", "4.44.99"):
    BETTERTRANSFORMER_IGNORE.append("gpt_neo")


def patch_model_with_bettertransformer(model):
    COLOR_RED = "\033[1;31m"
    COLOR_RESET = "\033[0m"

    # check that the model has not yet been pathced
    if hasattr(model, "use_bettertransformer") and model.use_bettertransformer is True:
        return model

    if is_transformers_version("<", "4.36") or is_torch_version("<", "2.1.1"):
        log.warning(
            COLOR_RED
            + "[WARNING] For good performance with stateful models, transformers>=4.36.2 and PyTorch>=2.1.1 are required. "
            f"This Python environment has Transformers {_transformers_version} and PyTorch {_torch_version}. "
            "Consider upgrading PyTorch and Transformers, for example by running "
            "`pip install --upgrade --upgrade-strategy eager optimum[openvino]`, and export the model again"
            + COLOR_RESET
        )

    if (
        getattr(model.config, "model_type") in {"gpt_bigcode", "llama", "gemma"}
        and is_transformers_version(">=", "4.38")
        and is_openvino_version("<", "2024.1.0-14612")
    ):
        # display commit-id only when a nightly/prerelease of OpenVINO is installed.
        display_version = (
            _openvino_version.split("-")[0] if is_openvino_version("<=", "2024.0.0-14509") else _openvino_version
        )
        log.warning(
            COLOR_RED
            + f"[WARNING] Stateful models are not supported for Llama, Gemma and GPTBigCode with Transformers "
            f"{_transformers_version} and OpenVINO {display_version}. For good performance, consider using a nightly OpenVINO build: "
            "https://docs.openvino.ai/2024/get-started/install-openvino.html. For gpt-bigcode and llama models, "
            "it is also an option to downgrade transformers: `pip install transformers==4.37.2`" + COLOR_RESET
        )

    # model already has required SDPA implementation
    if getattr(model, "_supports_sdpa", False) and getattr(model.config, "_attn_implementation", "eager") == "sdpa":
        return model

    if model.config.model_type in BETTERTRANSFORMER_IGNORE:
        return model

    try:
        model = model.to_bettertransformer()
    except Exception as e:
        log.warning(
            f"Cannot apply model.to_bettertransformer because of the exception:\n{e}."
            " Usage model with stateful=True may be non-effective if model does not contain torch.functional.scaled_dot_product_attention"
        )
        return model

    return model


def patch_update_causal_mask(model, transformers_version):
    if is_transformers_version(">=", transformers_version):
        inner_model = getattr(model, "model", getattr(model, "transformer", None))
        if inner_model is not None:
            inner_model._update_causal_mask = types.MethodType(_llama_gemma_update_causal_mask, inner_model)


# initialization of sin/cos cached in bf16/fp16 leads to accuracy loss
# reinitialize them to save in float32 before export
def _reinitialize_cos_sin_cached_fp32(rotary_emb):
    if rotary_emb.cos_cached.dtype != torch.float32:
        rotary_emb._set_cos_sin_cache(
            seq_len=rotary_emb.max_position_embeddings, device=rotary_emb.inv_freq.device, dtype=torch.float32
        )


def _mixtral_sparse_moe_block_forward(self, hidden_states: torch.Tensor) -> torch.Tensor:
    """ """
    batch_size, sequence_length, hidden_dim = hidden_states.shape
    hidden_states = hidden_states.view(-1, hidden_dim)
    # router_logits: (batch * sequence_length, n_experts)
    router_logits = self.gate(hidden_states)

    routing_weights = F.softmax(router_logits, dim=1, dtype=torch.float)
    routing_weights, selected_experts = torch.topk(routing_weights, self.top_k, dim=-1)
    routing_weights /= routing_weights.sum(dim=-1, keepdim=True)
    # we cast back to the input dtype
    routing_weights = routing_weights.to(hidden_states.dtype)

    final_hidden_states = torch.zeros(
        (batch_size * sequence_length, hidden_dim), dtype=hidden_states.dtype, device=hidden_states.device
    )

    # One hot encode the selected experts to create an expert mask
    # this will be used to easily index which expert is going to be sollicitated
    expert_mask = torch.nn.functional.one_hot(selected_experts, num_classes=self.num_experts).permute(2, 1, 0)

    # Loop over all available experts in the model and perform the computation on each expert
    for expert_idx in range(self.num_experts):
        expert_layer = self.experts[expert_idx]
        idx, top_x = torch.where(expert_mask[expert_idx])

        # Index the correct hidden states and compute the expert hidden state for
        # the current expert. We need to make sure to multiply the output hidden
        # states by `routing_weights` on the corresponding tokens (top-1 and top-2)
        current_state = hidden_states[None, top_x].reshape(-1, hidden_dim)
        if is_transformers_version("<", "4.37.0"):
            current_hidden_states = expert_layer(current_state, routing_weights[top_x, idx, None])
        else:
            current_hidden_states = expert_layer(current_state) * routing_weights[top_x, idx, None]

        final_hidden_states.index_add_(0, top_x, current_hidden_states.to(hidden_states.dtype))
    final_hidden_states = final_hidden_states.reshape(batch_size, sequence_length, hidden_dim)
    return final_hidden_states, router_logits


class MixtralModelPatcher(DecoderModelPatcher):
    def __enter__(self):
        super().__enter__()
        patch_update_causal_mask(self._model, "4.42.0")

        for layer in self._model.model.layers:
            layer.block_sparse_moe._unpatched_forward = layer.block_sparse_moe.forward
            layer.block_sparse_moe.forward = types.MethodType(
                _mixtral_sparse_moe_block_forward, layer.block_sparse_moe
            )
            if is_transformers_version("<", "4.44.99"):
                _reinitialize_cos_sin_cached_fp32(layer.self_attn.rotary_emb)

    def __exit__(self, exc_type, exc_value, traceback):
        super().__exit__(exc_type, exc_value, traceback)
        if hasattr(self._model.model, "_orig_update_causal_mask"):
            self._model.model._update_causal_mask = self._model.model._orig_update_causal_mask

        for layer in self._model.model.layers:
            layer.block_sparse_moe.forward = layer.block_sparse_moe._unpatched_forward


class ArcticModelPatcher(MixtralModelPatcher):
    def __enter__(self):
        # model initialize some weights for matrix multiplication in bfloat16, that lead to inconsistency of dtype
        try:
            self._model.to(torch.float32)
        except Exception:
            pass

        super().__enter__()


def _chatglm_transformer_forward(
    self,
    input_ids,
    position_ids: Optional[torch.Tensor] = None,
    attention_mask: Optional[torch.BoolTensor] = None,
    full_attention_mask: Optional[torch.BoolTensor] = None,
    past_key_values: Optional[Tuple[Tuple[torch.Tensor, torch.Tensor], ...]] = None,
    inputs_embeds: Optional[torch.Tensor] = None,
    use_cache: Optional[bool] = None,
    output_hidden_states: Optional[bool] = None,
    return_dict: Optional[bool] = None,
):
    output_hidden_states = (
        output_hidden_states if output_hidden_states is not None else self.config.output_hidden_states
    )
    use_cache = use_cache if use_cache is not None else self.config.use_cache
    return_dict = return_dict if return_dict is not None else self.config.use_return_dict

    batch_size, seq_length = input_ids.shape

    if inputs_embeds is None:
        inputs_embeds = self.embedding(input_ids)

    if getattr(self, "pre_seq_len", None) is not None:
        if past_key_values is None:
            past_key_values = self.get_prompt(
                batch_size=batch_size,
                device=input_ids.device,
                dtype=inputs_embeds.dtype,
            )
        if attention_mask is not None:
            attention_mask = torch.cat(
                [
                    attention_mask.new_ones((batch_size, self.pre_seq_len)),
                    attention_mask,
                ],
                dim=-1,
            )

    if full_attention_mask is None:
        if past_key_values is not None:
            full_attention_mask = torch.ones(
                batch_size,
                seq_length,
                seq_length,
                device=input_ids.device,
                dtype=torch.float,
            ) * float("-inf")
            full_attention_mask.triu_(diagonal=1)
            past_length = 0
            if past_key_values:
                past_length = past_key_values[0][0].shape[0]
            if past_length:
                full_attention_mask = torch.cat(
                    (
                        torch.zeros(batch_size, seq_length, past_length, device=input_ids.device),
                        full_attention_mask,
                    ),
                    dim=-1,
                )
            full_attention_mask.unsqueeze_(1)

    # Rotary positional embeddings
    rotary_pos_emb = self.rotary_pos_emb(self.seq_length)
    if position_ids is not None:
        rotary_pos_emb = rotary_pos_emb[position_ids]
    else:
        rotary_pos_emb = rotary_pos_emb[None, :seq_length]
    rotary_pos_emb = rotary_pos_emb.transpose(0, 1).contiguous()

    # Run encoder.
    hidden_states, presents, all_hidden_states, all_self_attentions = self.encoder(
        inputs_embeds,
        full_attention_mask,
        rotary_pos_emb=rotary_pos_emb,
        kv_caches=past_key_values,
        use_cache=use_cache,
        output_hidden_states=output_hidden_states,
    )

    if not return_dict:
        return tuple(v for v in [hidden_states, presents, all_hidden_states, all_self_attentions] if v is not None)

    return BaseModelOutputWithPast(
        last_hidden_state=hidden_states,
        past_key_values=presents,
        hidden_states=all_hidden_states,
        attentions=all_self_attentions,
    )


def _chatglm2_get_context_layer(query_layer: torch.Tensor, key_layer: torch.Tensor, value_layer: torch.Tensor):
    mask = torch.zeros((query_layer.shape[-2], key_layer.shape[-2]), dtype=query_layer.dtype)
    if query_layer.shape[2] == key_layer.shape[2]:
        tmp_mask = torch.ones((query_layer.shape[-2], key_layer.shape[-2]), dtype=torch.bool).triu(diagonal=1)
        mask.masked_fill_(tmp_mask, float("-inf"))

    context_layer = torch.nn.functional.scaled_dot_product_attention(
        query_layer, key_layer, value_layer, attn_mask=mask
    )
    return context_layer


def _chatglm2_core_attention_forward(self, query_layer, key_layer, value_layer, attention_mask):
    query_layer, key_layer, value_layer = [k.permute(1, 2, 0, 3) for k in [query_layer, key_layer, value_layer]]
    if attention_mask is None:
        context_layer = _chatglm2_get_context_layer(query_layer, key_layer, value_layer)
    else:
        context_layer = torch.nn.functional.scaled_dot_product_attention(
            query_layer, key_layer, value_layer, attention_mask
        )
    context_layer = context_layer.permute(2, 0, 1, 3)
    new_context_layer_shape = context_layer.size()[:-2] + (self.hidden_size_per_partition,)
    context_layer = context_layer.reshape(*new_context_layer_shape)

    return context_layer


def _glm4_core_attention_forward(self, query_layer, key_layer, value_layer, attention_mask):
    causal_mask = torch.zeros_like(attention_mask, dtype=torch.float32)
    causal_mask.masked_fill_(attention_mask, float("-inf"))
    context_layer = torch.nn.functional.scaled_dot_product_attention(query_layer, key_layer, value_layer, causal_mask)
    context_layer = context_layer.transpose(1, 2).contiguous()
    new_context_layer_shape = context_layer.size()[:-2] + (self.hidden_size_per_partition,)
    context_layer = context_layer.reshape(*new_context_layer_shape)
    return context_layer


class ChatGLMModelPatcher(DecoderModelPatcher):
    def __init__(
        self,
        config: "OnnxConfig",
        model: Union["PreTrainedModel", "TFPreTrainedModel"],
        model_kwargs: Dict[str, Any],
    ):
        super().__init__(config, model, model_kwargs)
        self.is_v4 = hasattr(self._model.config, "rope_ratio")

    def __enter__(self):
        super().__enter__()

        if not self.is_v4:
            self._model.transformer._orig_forward = self._model.transformer.forward
            self._model.transformer.forward = types.MethodType(_chatglm_transformer_forward, self._model.transformer)
        for block in self._model.transformer.encoder.layers:
            block.self_attention.core_attention._orig_forward = block.self_attention.core_attention.forward
            block.self_attention.core_attention.forward = types.MethodType(
                _chatglm2_core_attention_forward if not self.is_v4 else _glm4_core_attention_forward,
                block.self_attention.core_attention,
            )

    def __exit__(self, exc_type, exc_value, traceback):
        super().__exit__(exc_type, exc_value, traceback)
        if hasattr(self._model.transformer, "_orig_forward"):
            self._model.transformer.forward = self._model.transformer._orig_forward
        for block in self._model.transformer.encoder.layers:
            block.self_attention.core_attention.forward = block.self_attention.core_attention._orig_forward


# adopted from
# https://github.com/huggingface/transformers/blob/v4.39.3/src/transformers/models/gemma/modeling_gemma.py#L965
# https://github.com/huggingface/transformers/blob/v4.39.3/src/transformers/models/llama/modeling_llama.py#L1058
def _llama_gemma_update_causal_mask_legacy(self, attention_mask, input_tensor, cache_position, past_seen_tokens=None):
    from transformers.modeling_attn_mask_utils import AttentionMaskConverter

    if self.config._attn_implementation == "sdpa" and past_seen_tokens is not None:
        # For SDPA, when possible, we will rely on its `is_causal` argument instead of its `attn_mask` argument,
        # in order to dispatch on Flash Attention 2.
        if AttentionMaskConverter._ignore_causal_mask_sdpa(
            attention_mask, inputs_embeds=input_tensor, past_key_values_length=past_seen_tokens
        ):
            return None

    dtype, device = input_tensor.dtype, input_tensor.device

    # difference with original modeling
    # using minimum from dtype with larger bandwith (floa32) may lead to overflow
    # during execution on platforms with default lower precision (bfloat16, float16)
    min_dtype = torch.finfo(torch.float16).min
    sequence_length = input_tensor.shape[1]
    # difference with original modeling
    if hasattr(getattr(self.layers[0], "self_attn", {}), "past_key_value"):  # static cache
        target_length = self.config.max_position_embeddings
    else:  # dynamic cache
        if past_seen_tokens is not None:
            current_length = past_seen_tokens + sequence_length + 1
        # TODO : remove after support of transformers >= v4.40.0
        else:
            current_length = cache_position[-1] + 1

        target_length = attention_mask.shape[-1] if isinstance(attention_mask, torch.Tensor) else current_length

    # difference with original modeling
    causal_mask = torch.full((sequence_length, target_length), fill_value=1, dtype=dtype, device=device) * min_dtype

    if sequence_length != 1:
        causal_mask = torch.triu(causal_mask, diagonal=1)
    causal_mask *= torch.arange(target_length, device=device) > cache_position.reshape(-1, 1)
    causal_mask = causal_mask[None, None, :, :].expand(input_tensor.shape[0], 1, -1, -1)
    if attention_mask is not None:
        causal_mask = causal_mask.clone()  # copy to contiguous memory for in-place edit
        if attention_mask.dim() == 2:
            mask_length = attention_mask.shape[-1]
            padding_mask = causal_mask[..., :mask_length].eq(0.0) * attention_mask[:, None, None, :].eq(0.0)
            causal_mask[..., :mask_length] = causal_mask[..., :mask_length].masked_fill(padding_mask, min_dtype)
        elif attention_mask.dim() == 4:
            # backwards compatibility: we allow passing a 4D attention mask shorter than the input length with
            # cache. In that case, the 4D attention mask attends to the newest tokens only.
            if attention_mask.shape[-2] < cache_position[0] + sequence_length:
                offset = cache_position[0]
            else:
                offset = 0
            mask_shape = attention_mask.shape
            mask_slice = (attention_mask.eq(0.0)).to(dtype=dtype) * min_dtype
            causal_mask[
                : mask_shape[0], : mask_shape[1], offset : mask_shape[2] + offset, : mask_shape[3]
            ] = mask_slice

    if (
        self.config._attn_implementation == "sdpa"
        and attention_mask is not None
        and attention_mask.device.type == "cuda"
    ):
        # Attend to all tokens in fully masked rows in the causal_mask, for example the relevant first rows when
        # using left padding. This is required by F.scaled_dot_product_attention memory-efficient attention path.
        # Details: https://github.com/pytorch/pytorch/issues/110213
        causal_mask = AttentionMaskConverter._unmask_unattended(causal_mask, min_dtype)

    return causal_mask


# adopted from https://github.com/huggingface/transformers/blob/f4014e75db0190792b3feeccfc5dc5b5f9f0ce7b/src/transformers/models/llama/modeling_llama.py#L1036
def _llama_gemma_update_causal_mask_latest(
    self,
    attention_mask,
    input_tensor,
    cache_position,
    past_key_values,
    output_attentions,
):
    from transformers.cache_utils import StaticCache
    from transformers.modeling_attn_mask_utils import AttentionMaskConverter

    # TODO: As of torch==2.2.0, the `attention_mask` passed to the model in `generate` is 2D and of dynamic length even when the static
    # KV cache is used. This is an issue for torch.compile which then recaptures cudagraphs at each decode steps due to the dynamic shapes.
    # (`recording cudagraph tree for symint key 13`, etc.), which is VERY slow. A workaround is `@torch.compiler.disable`, but this prevents using
    # `fullgraph=True`. See more context in https://github.com/huggingface/transformers/pull/29114

    if self.config._attn_implementation == "flash_attention_2":
        if attention_mask is not None and 0.0 in attention_mask:
            return attention_mask
        return None

    # For SDPA, when possible, we will rely on its `is_causal` argument instead of its `attn_mask` argument, in
    # order to dispatch on Flash Attention 2. This feature is not compatible with static cache, as SDPA will fail
    # to infer the attention mask.
    past_seen_tokens = past_key_values.get_seq_length() if past_key_values is not None else 0
    using_static_cache = isinstance(past_key_values, StaticCache)

    # When output attentions is True, sdpa implementation's forward method calls the eager implementation's forward
    if self.config._attn_implementation == "sdpa" and not using_static_cache and not output_attentions:
        if AttentionMaskConverter._ignore_causal_mask_sdpa(
            attention_mask,
            inputs_embeds=input_tensor,
            past_key_values_length=past_seen_tokens,
            is_training=self.training,
        ):
            return None

    dtype, device = input_tensor.dtype, input_tensor.device
    # difference with original modeling
    # using minimum from dtype with larger bandwith (floa32) may lead to overflow
    # during execution on platforms with default lower precision (bfloat16, float16)
    min_dtype = torch.finfo(torch.float16).min

    sequence_length = input_tensor.shape[1]
    if using_static_cache:
        target_length = past_key_values.get_max_length()
    else:
        target_length = (
            attention_mask.shape[-1]
            if isinstance(attention_mask, torch.Tensor)
            else past_seen_tokens + sequence_length + 1
        )

    if attention_mask is not None and attention_mask.dim() == 4:
        # in this case we assume that the mask comes already in inverted form and requires no inversion or slicing
        if attention_mask.max() != 0:
            raise ValueError("Custom 4D attention mask should be passed in inverted form with max==0`")
        causal_mask = attention_mask
    else:
        # difference with original modeling
        causal_mask = (
            torch.full((sequence_length, target_length), fill_value=1, dtype=dtype, device=device) * min_dtype
        )

        if sequence_length != 1:
            causal_mask = torch.triu(causal_mask, diagonal=1)
        causal_mask *= torch.arange(target_length, device=device) > cache_position.reshape(-1, 1)
        causal_mask = causal_mask[None, None, :, :].expand(input_tensor.shape[0], 1, -1, -1)
        if attention_mask is not None:
            causal_mask = causal_mask.clone()  # copy to contiguous memory for in-place edit
            mask_length = attention_mask.shape[-1]
            padding_mask = causal_mask[:, :, :, :mask_length] + attention_mask[:, None, None, :]
            padding_mask = padding_mask == 0
            causal_mask[:, :, :, :mask_length] = causal_mask[:, :, :, :mask_length].masked_fill(
                padding_mask, min_dtype
            )
    if (
        self.config._attn_implementation == "sdpa"
        and attention_mask is not None
        and attention_mask.device.type == "cuda"
        and not output_attentions
    ):
        # Attend to all tokens in fully masked rows in the causal_mask, for example the relevant first rows when
        # using left padding. This is required by F.scaled_dot_product_attention memory-efficient attention path.
        # Details: https://github.com/pytorch/pytorch/issues/110213
        causal_mask = AttentionMaskConverter._unmask_unattended(causal_mask, min_dtype)

    return causal_mask


# TODO : deprecate _llama_gemma_update_causal_mask_legacy when transformers>=4.41.0
if is_transformers_version(">", "4.40.2"):
    _llama_gemma_update_causal_mask = _llama_gemma_update_causal_mask_latest
else:
    _llama_gemma_update_causal_mask = _llama_gemma_update_causal_mask_legacy


def llama_gemma_rotary_emb_forward(self, x, position_ids, seq_len=None):
    # adopted from https://github.com/huggingface/transformers/blob/main/src/transformers/models/gemma/modeling_gemma.py#L104
    _seq_len = torch.max(position_ids) + 1 if seq_len is None else seq_len
    if _seq_len > self.embed_positions.shape[0]:
        if seq_len is None:
            return self._orig_forward(x, position_ids)
        else:
            return self._orig_forward(x, position_ids, seq_len)
    sincos = self.embed_positions[position_ids]
    sin, cos = torch.split(sincos, sincos.shape[-1] // 2, dim=-1)
    return cos, sin


def create_sinusoidal_positions(num_pos: int, dim: int, base: int = 10000, inv_freq=None) -> torch.Tensor:
    # adopted from https://github.com/huggingface/transformers/blob/main/src/transformers/models/llama/modeling_llama.py#L101
    if inv_freq is None:
        inv_freq = 1.0 / (base ** (torch.arange(0, dim, 2, dtype=torch.int64) / dim))

    sinusoid_inp = torch.einsum("i , j -> i j", torch.arange(num_pos, dtype=torch.int64).float(), inv_freq).float()
    emb = torch.cat((sinusoid_inp, sinusoid_inp), dim=-1)
    return torch.cat((torch.sin(emb), torch.cos(emb)), dim=1)


def register_sin_cos_buffer(model):
    max_positions = model.config.max_position_embeddings

    # cos/sin for rotary position embeddings also having issues with bf16 and efficiency due to calculation on each step
    # use precomputed

    rotary_emb = model.model.layers[0].self_attn.rotary_emb
    dim, base = None, None
    inv_freq = getattr(rotary_emb, "inv_freq", None)
    if inv_freq is None:
        base = rotary_emb.base
        dim = rotary_emb.dim
    embed_positions = create_sinusoidal_positions(max_positions, dim, base, inv_freq)

    for layer in model.model.layers:
        layer.self_attn.rotary_emb.register_buffer("embed_positions", embed_positions)
        layer.self_attn.rotary_emb._orig_forward = layer.self_attn.rotary_emb.forward

        layer.self_attn.rotary_emb.forward = types.MethodType(
            llama_gemma_rotary_emb_forward, layer.self_attn.rotary_emb
        )


class LlamaModelPatcher(DecoderModelPatcher):
    def __enter__(self):
        super().__enter__()

        # llama/gemma has some accuracy issues with bf16 with transformers >= 4.39
        # fill causal mask in slightly different way for avoid overflow on some platforms
        patch_update_causal_mask(self._model, "4.39.0")

    def __exit__(self, exc_type, exc_value, traceback):
        super().__exit__(exc_type, exc_value, traceback)
        inner_model = getattr(self._model, "model", getattr(self._model, "transformer", None))
        if hasattr(inner_model, "_orig_update_causal_mask"):
            inner_model._update_causal_mask = inner_model._orig_update_causal_mask


# copied from https://github.com/huggingface/transformers/commit/57d7594a79a9f5d835abf2d4d384db0e4818e548 to unblock export with transformers 4.42
def _mistral_update_causal_mask(
    self,
    attention_mask: torch.Tensor,
    input_tensor: torch.Tensor,
    cache_position: torch.Tensor,
    past_key_values: "Cache",
    use_cache: bool,
    output_attentions: bool,
):
    from transformers.cache_utils import SlidingWindowCache, StaticCache
    from transformers.modeling_attn_mask_utils import AttentionMaskConverter

    # TODO: As of torch==2.2.0, the `attention_mask` passed to the model in `generate` is 2D and of dynamic length even when the static
    # KV cache is used. This is an issue for torch.compile which then recaptures cudagraphs at each decode steps due to the dynamic shapes.
    # (`recording cudagraph tree for symint key 13`, etc.), which is VERY slow. A workaround is `@torch.compiler.disable`, but this prevents using
    # `fullgraph=True`. See more context in https://github.com/huggingface/transformers/pull/29114

    if self._attn_implementation == "flash_attention_2":
        if attention_mask is not None and use_cache:
            is_padding_right = attention_mask[:, -1].sum().item() != input_tensor.size()[0]
            if is_padding_right:
                raise ValueError(
                    "You are attempting to perform batched generation with padding_side='right'"
                    " this may lead to unexpected behaviour for Flash Attention version of Mistral. Make sure to "
                    " call `tokenizer.padding_side  = 'left'` before tokenizing the input. "
                )
        if attention_mask is not None and 0.0 in attention_mask:
            return attention_mask
        return None

    # For SDPA, when possible, we will rely on its `is_causal` argument instead of its `attn_mask` argument, in
    # order to dispatch on Flash Attention 2. This feature is not compatible with static cache, as SDPA will fail
    # to infer the attention mask.

    # cache_position must be valid here no matter which cache we use
    past_seen_tokens = cache_position[0] if past_key_values is not None else 0
    using_static_cache = isinstance(past_key_values, StaticCache)
    using_sliding_window_cache = isinstance(past_key_values, SlidingWindowCache)

    if (
        self.config._attn_implementation == "sdpa"
        and not (using_static_cache or using_sliding_window_cache)
        and not output_attentions
    ):
        if AttentionMaskConverter._ignore_causal_mask_sdpa(
            attention_mask,
            inputs_embeds=input_tensor,
            past_key_values_length=past_seen_tokens,
            sliding_window=self.config.sliding_window,
            is_training=self.training,
        ):
            return None

    dtype, device = input_tensor.dtype, input_tensor.device
    min_dtype = torch.finfo(torch.float16).min
    sequence_length = input_tensor.shape[1]
    # SlidingWindowCache
    if using_sliding_window_cache:
        target_length = max(sequence_length, self.config.sliding_window)
    # StaticCache
    elif using_static_cache:
        target_length = past_key_values.get_max_length()
    # DynamicCache or no cache
    else:
        target_length = (
            attention_mask.shape[-1]
            if isinstance(attention_mask, torch.Tensor)
            else past_seen_tokens + sequence_length + 1
        )

    if attention_mask is not None and attention_mask.dim() == 4:
        # in this case we assume that the mask comes already in inverted form and requires no inversion or slicing
        if attention_mask.max() != 0:
            raise ValueError("Custom 4D attention mask should be passed in inverted form with max==0`")
        causal_mask = attention_mask
    else:
        causal_mask = torch.full((sequence_length, target_length), fill_value=min_dtype, dtype=dtype, device=device)
        exclude_mask = torch.arange(target_length, device=device) > cache_position.reshape(-1, 1)
        if self.config.sliding_window is not None:
            if not using_sliding_window_cache or sequence_length > self.config.sliding_window:
                exclude_mask = exclude_mask.bitwise_or(
                    torch.arange(target_length, device=device)
                    <= (cache_position.reshape(-1, 1) - self.config.sliding_window)
                )
        causal_mask *= exclude_mask
        causal_mask = causal_mask[None, None, :, :].expand(input_tensor.shape[0], 1, -1, -1)
        if attention_mask is not None:
            causal_mask = causal_mask.clone()  # copy to contiguous memory for in-place edit
            if attention_mask.dim() == 2:
                mask_length = attention_mask.shape[-1]
                padding_mask = causal_mask[:, :, :, :mask_length] + attention_mask[:, None, None, :]
                padding_mask = padding_mask == 0
                causal_mask[:, :, :, :mask_length] = causal_mask[:, :, :, :mask_length].masked_fill(
                    padding_mask, min_dtype
                )

    if (
        self.config._attn_implementation == "sdpa"
        and attention_mask is not None
        and attention_mask.device.type == "cuda"
        and not output_attentions
    ):
        # Attend to all tokens in fully masked rows in the causal_mask, for example the relevant first rows when
        # using left padding. This is required by F.scaled_dot_product_attention memory-efficient attention path.
        # Details: https://github.com/pytorch/pytorch/issues/110213
        causal_mask = AttentionMaskConverter._unmask_unattended(causal_mask, min_dtype)

    return causal_mask


class MistralModelPatcher(DecoderModelPatcher):
    def __enter__(self):
        super().__enter__()
        if is_transformers_version(">=", "4.42.0"):
            # apply fix https://github.com/huggingface/transformers/commit/57d7594a79a9f5d835abf2d4d384db0e4818e548
            self._model.model._orig_update_causal_mask = self._model.model._update_causal_mask
            self._model.model._update_causal_mask = types.MethodType(_mistral_update_causal_mask, self._model.model)

        else:
            for layer in self._model.model.layers:
                _reinitialize_cos_sin_cached_fp32(layer.self_attn.rotary_emb)

    def __exit__(self, exc_type, exc_value, traceback):
        super().__exit__(exc_type, exc_value, traceback)

        if hasattr(self._model.model, "_orig_update_causal_mask"):
            self._model.model._update_causal_mask = self._model.model._orig_update_causal_mask

        for layer in self._model.model.layers:
            if hasattr(layer.self_attn.rotary_emb, "_orig_forward"):
                layer.self_attn.rotary_emb.forward = layer.self_attn.rotary_emb._orig_forward


SUPPORT_SDPA = is_torch_version(">", "2.1.0")


def _qwen_rotate_half(x):
    from einops import rearrange

    x = rearrange(x, "... (j d) -> ... j d", j=2)
    x1, x2 = x.unbind(dim=-2)
    return torch.cat((-x2, x1), dim=-1)


def _qwen_apply_rotary_pos_emb(t, freqs):
    cos, sin = freqs
    rot_dim = freqs[0].shape[-1]
    cos, sin = freqs
    t_, t_pass_ = t[..., :rot_dim], t[..., rot_dim:]
    t_ = t_.float()
    t_pass_ = t_pass_.float()
    t_ = (t_ * cos) + (_qwen_rotate_half(t_) * sin)
    return torch.cat((t_, t_pass_), dim=-1).type_as(t)


def _qwen_quantize_cache_v(fdata, bits, qmax, qmin):
    # b, s, head, h-dim->b, head, s, h-dim
    qtype = torch.uint8
    device = fdata.device
    shape = fdata.shape

    fdata_cal = torch.flatten(fdata, 2)
    fmax = torch.amax(fdata_cal, dim=-1, keepdim=True)
    fmin = torch.amin(fdata_cal, dim=-1, keepdim=True)
    # Compute params
    if qmax.device != fmax.device:
        qmax = qmax.to(device)
        qmin = qmin.to(device)
    scale = (fmax - fmin) / (qmax - qmin)
    zero = qmin - fmin / scale
    scale = scale.unsqueeze(-1).repeat(1, 1, shape[2], 1).contiguous()
    zero = zero.unsqueeze(-1).repeat(1, 1, shape[2], 1).contiguous()
    # Quantize
    res_data = fdata / scale + zero
    qdata = torch.clamp(res_data, qmin, qmax).to(qtype)
    return qdata.contiguous(), scale, zero


def _qwen_attention_forward(
    self,
    hidden_states: Optional[Tuple[torch.FloatTensor]],
    rotary_pos_emb_list: Optional[List[List[torch.Tensor]]] = None,
    layer_past: Optional[Tuple[torch.Tensor]] = None,
    attention_mask: Optional[torch.FloatTensor] = None,
    head_mask: Optional[torch.FloatTensor] = None,
    encoder_hidden_states: Optional[torch.Tensor] = None,
    encoder_attention_mask: Optional[torch.FloatTensor] = None,
    output_attentions: Optional[bool] = False,
    use_cache: Optional[bool] = False,
):
    mixed_x_layer = self.c_attn(hidden_states)

    query, key, value = mixed_x_layer.split(self.split_size, dim=2)

    query = self._split_heads(query, self.num_heads, self.head_dim)
    key = self._split_heads(key, self.num_heads, self.head_dim)
    value = self._split_heads(value, self.num_heads, self.head_dim)

    if rotary_pos_emb_list is not None:
        cur_len = query.shape[1]
        if len(rotary_pos_emb_list) == 1:
            rotary_pos_emb = rotary_pos_emb_list[0]
            rotary_pos_emb = [i[:, -cur_len:, :, :] for i in rotary_pos_emb]
            rotary_pos_emb = (rotary_pos_emb,) * 2
            q_pos_emb, k_pos_emb = rotary_pos_emb
            # Slice the pos emb for current inference
            query = _qwen_apply_rotary_pos_emb(query, q_pos_emb)
            key = _qwen_apply_rotary_pos_emb(key, k_pos_emb)
        else:
            query_list = []
            key_list = []
            for i, rotary_pos_emb in enumerate(rotary_pos_emb_list):
                rotary_pos_emb = [i[:, -cur_len:, :, :] for i in rotary_pos_emb]
                rotary_pos_emb = (rotary_pos_emb,) * 2
                q_pos_emb, k_pos_emb = rotary_pos_emb
                # Slice the pos emb for current inference
                query_list += [_qwen_apply_rotary_pos_emb(query[i : i + 1, :, :], q_pos_emb)]
                key_list += [_qwen_apply_rotary_pos_emb(key[i : i + 1, :, :], k_pos_emb)]
            query = torch.cat(query_list, dim=0)
            key = torch.cat(key_list, dim=0)

    if self.use_cache_quantization:
        key = _qwen_quantize_cache_v(key.permute(0, 2, 1, 3), bits=8, qmin=self.cache_qmin, qmax=self.cache_qmax)
        value = _qwen_quantize_cache_v(value.permute(0, 2, 1, 3), bits=8, qmin=self.cache_qmin, qmax=self.cache_qmax)

    if layer_past is not None:
        past_key, past_value = layer_past[0], layer_past[1]
        if self.use_cache_quantization:
            # use_cache_quantization:
            # present=((q_key,key_scale,key_zero_point),
            #          (q_value,value_scale,value_zero_point))
            key = (
                torch.cat((past_key[0], key[0]), dim=2),
                torch.cat((past_key[1], key[1]), dim=2),
                torch.cat((past_key[2], key[2]), dim=2),
            )
            value = (
                torch.cat((past_value[0], value[0]), dim=2),
                torch.cat((past_value[1], value[1]), dim=2),
                torch.cat((past_value[2], value[2]), dim=2),
            )
        else:
            # not use_cache_quantization:
            # present=(key,value)
            key = torch.cat((past_key, key), dim=1)
            value = torch.cat((past_value, value), dim=1)

    if use_cache:
        present = (key, value)
    else:
        present = None

    if self.use_logn_attn and not self.training:
        if self.use_cache_quantization:
            seq_start = key[0].size(2) - query.size(1)
            seq_end = key[0].size(2)
        else:
            seq_start = key.size(1) - query.size(1)
            seq_end = key.size(1)
        logn_tensor = self.logn_tensor[:, seq_start:seq_end, :, :].type_as(query)
        query = query * logn_tensor.expand_as(query)

    if self.use_flash_attn and not self.is_fp32 and query.is_cuda:
        q, k, v = query, key, value
        attn_output = self.core_attention_flash(q, k, v, attention_mask=attention_mask)
    else:
        registered_causal_mask = torch.tril(
            torch.ones((key.size(1), key.size(1)), dtype=torch.bool, device=key.device)
        ).view(1, 1, key.size(1), key.size(1))
        query = query.permute(0, 2, 1, 3)
        if not self.use_cache_quantization:
            key = key.permute(0, 2, 1, 3)
            value = value.permute(0, 2, 1, 3)

        if not self.use_cache_quantization and SUPPORT_SDPA:
            # For performance, using constant tril to generate causal_mask
            causal_mask = self.bias[:, :, key.size(-2) - query.size(-2) : key.size(-2), : key.size(-2)]
            if attention_mask is not None:
                attention_mask = attention_mask.expand(-1, -1, query.size(2), -1).masked_fill(
                    ~causal_mask, torch.finfo(query.dtype).min
                )
            else:
                attention_mask = causal_mask
            attn_output = F.scaled_dot_product_attention(query, key, value, attn_mask=attention_mask).transpose(1, 2)
            attn_weight = None
        else:
            attn_output, attn_weight = self._attn(query, key, value, registered_causal_mask, attention_mask, head_mask)
    context_layer = self._merge_heads(attn_output, self.num_heads, self.head_dim)

    attn_output = self.c_proj(context_layer)

    outputs = (attn_output, present)
    if output_attentions:
        if self.use_flash_attn and not self.is_fp32:
            raise ValueError("Cannot output attentions while using flash-attn")
        else:
            outputs += (attn_weight,)
    return outputs


class QwenModelPatcher(DecoderModelPatcher):
    def __init__(
        self,
        config: "OnnxConfig",
        model: Union["PreTrainedModel", "TFPreTrainedModel"],
        model_kwargs: Dict[str, Any],
    ):
        super().__init__(config, model, model_kwargs)

        self.original_fp16 = model.config.fp16
        self.original_bf16 = model.config.bf16
        model.config.bf16 = False
        model.config.fp16 = False
        if self.original_fp16 or self.original_bf16:
            # GPTQ models does to support casting to dtype
            try:
                model.to(torch.float32)
            except Exception:
                pass
        model.transformer.rotary_emb(2048)

    def __enter__(self):
        super().__enter__()
        max_positions = self._model.config.seq_length
        for block in self._model.transformer.h:
            block.attn._orig_forward = block.attn.forward
            # For performance, using constant tril to generate causal_mask
            block.attn.register_buffer(
                "bias",
                torch.tril(torch.ones((max_positions, max_positions), dtype=torch.bool)).view(
                    1, 1, max_positions, max_positions
                ),
                persistent=False,
            )
            block.attn.forward = types.MethodType(_qwen_attention_forward, block.attn)

    def __exit__(self, exc_type, exc_value, traceback):
        super().__exit__(exc_type, exc_value, traceback)
        for block in self._model.transformer.h:
            block.attn.forward = block.attn._orig_forward
        self._model.config.bf16 = self.original_bf16
        self._model.config.fp16 = self.original_fp16


def _baichuan13b_atten_forward(
    self,
    hidden_states: torch.Tensor,
    attention_mask: Optional[torch.Tensor] = None,
    past_key_value: Optional[Tuple[torch.Tensor]] = None,
    output_attentions: bool = False,
    use_cache: bool = True,
) -> Tuple[torch.Tensor, Optional[torch.Tensor], Optional[Tuple[torch.Tensor]]]:
    bsz, q_len, _ = hidden_states.size()

    proj = self.W_pack(hidden_states)
    proj = proj.unflatten(-1, (3, self.hidden_size)).unsqueeze(0).transpose(0, -2).squeeze(-2)
    query_states = proj[0].view(bsz, q_len, self.num_heads, self.head_dim).transpose(1, 2)
    key_states = proj[1].view(bsz, q_len, self.num_heads, self.head_dim).transpose(1, 2)
    value_states = proj[2].view(bsz, q_len, self.num_heads, self.head_dim).transpose(1, 2)

    kv_seq_len = key_states.shape[-2]
    if past_key_value is not None:
        kv_seq_len += past_key_value[0].shape[-2]

    if past_key_value is not None:
        # reuse k, v, self_attention
        if attention_mask is not None:
            attention_mask = attention_mask[:, :, -key_states.shape[-2] :, :]
        key_states = torch.cat([past_key_value[0], key_states], dim=2)
        value_states = torch.cat([past_key_value[1], value_states], dim=2)
    if not output_attentions:
        past_key_value = (key_states, value_states) if use_cache else None
        attn_output = F.scaled_dot_product_attention(query_states, key_states, value_states, attn_mask=attention_mask)
        attn_weights = None
    else:
        attn_weights = torch.matmul(query_states, key_states.transpose(2, 3)) / math.sqrt(self.head_dim)

        if attention_mask is not None:
            if q_len == 1:  # inference with cache
                if len(attention_mask.size()) == 4:
                    attention_mask = attention_mask[:, :, -1:, :]
                else:
                    attention_mask = attention_mask[:, -1:, :]
            attn_weights = attn_weights + attention_mask
        attn_weights = torch.max(attn_weights, torch.tensor(torch.finfo(attn_weights.dtype).min))
        attn_weights = torch.nn.functional.softmax(attn_weights, dim=-1)
        attn_output = torch.matmul(attn_weights, value_states)

    attn_output = attn_output.transpose(1, 2)
    attn_output = attn_output.reshape(bsz, q_len, self.hidden_size)
    attn_output = self.o_proj(attn_output)

    return attn_output, attn_weights, past_key_value


# Adapted from https://huggingface.co/baichuan-inc/Baichuan-7B/blob/262c8cb58b6d3615c208d9230baa869fddee2adb/modeling_baichuan.py#L181
def _baichuan7b_attn_forward(
    self,
    hidden_states: torch.Tensor,
    attention_mask: Optional[torch.Tensor] = None,
    position_ids: Optional[torch.LongTensor] = None,
    past_key_value: Optional[Tuple[torch.Tensor]] = None,
    output_attentions: bool = False,
    use_cache: bool = False,
) -> Tuple[torch.Tensor, Optional[torch.Tensor], Optional[Tuple[torch.Tensor]]]:
    def rotate_half(x):
        """Rotates half the hidden dims of the input."""
        x1 = x[..., : x.shape[-1] // 2]
        x2 = x[..., x.shape[-1] // 2 :]
        return torch.cat((-x2, x1), dim=-1)

    def apply_rotary_pos_emb(q, k, cos, sin, position_ids):
        # The first two dimensions of cos and sin are always 1, so we can `squeeze` them.
        cos = cos.squeeze(1).squeeze(0)  # [seq_len, dim]
        sin = sin.squeeze(1).squeeze(0)  # [seq_len, dim]
        cos = cos[position_ids].unsqueeze(1)  # [bs, 1, seq_len, dim]
        sin = sin[position_ids].unsqueeze(1)  # [bs, 1, seq_len, dim]
        q_embed = (q * cos) + (rotate_half(q) * sin)
        k_embed = (k * cos) + (rotate_half(k) * sin)
        return q_embed, k_embed

    bsz, q_len, _ = hidden_states.size()

    proj = self.W_pack(hidden_states)
    proj = proj.unflatten(-1, (3, self.hidden_size)).unsqueeze(0).transpose(0, -2).squeeze(-2)
    query_states = proj[0].view(bsz, q_len, self.num_heads, self.head_dim).transpose(1, 2)
    key_states = proj[1].view(bsz, q_len, self.num_heads, self.head_dim).transpose(1, 2)
    value_states = proj[2].view(bsz, q_len, self.num_heads, self.head_dim).transpose(1, 2)

    kv_seq_len = key_states.shape[-2]
    if past_key_value is not None:
        kv_seq_len += past_key_value[0].shape[-2]
    cos, sin = self.rotary_emb(value_states, seq_len=kv_seq_len)
    query_states, key_states = apply_rotary_pos_emb(query_states, key_states, cos, sin, position_ids)
    # [bsz, nh, t, hd]

    if past_key_value is not None:
        # reuse k, v, self_attention
        key_states = torch.cat([past_key_value[0], key_states], dim=2)
        value_states = torch.cat([past_key_value[1], value_states], dim=2)

    past_key_value = (key_states, value_states) if use_cache else None
    if not output_attentions:
        attn_weights = None
        attn_output = F.scaled_dot_product_attention(
            query_states, key_states, value_states, attn_mask=attention_mask, scale=1 / math.sqrt(self.head_dim)
        )
    else:
        attn_weights = torch.matmul(query_states, key_states.transpose(2, 3)) / math.sqrt(self.head_dim)
        if attention_mask is not None:
            attn_weights = attn_weights + attention_mask
        attn_weights = torch.nn.functional.softmax(attn_weights, dim=-1, dtype=torch.float32).to(query_states.dtype)
        attn_output = torch.matmul(attn_weights, value_states)

    attn_output = attn_output.transpose(1, 2)
    attn_output = attn_output.reshape(bsz, q_len, self.hidden_size)
    attn_output = self.o_proj(attn_output)

    return attn_output, attn_weights, past_key_value


class BaichuanModelPatcher(DecoderModelPatcher):
    def __init__(
        self,
        config: "OnnxConfig",
        model: Union["PreTrainedModel", "TFPreTrainedModel"],
        model_kwargs: Dict[str, Any],
    ):
        super().__init__(config, model, model_kwargs)
        # model has first inference buffers initialization
        if hasattr(self._model.lm_head, "first_flag"):
            self._model(torch.ones((1, 10), dtype=torch.int64), torch.ones((1, 10), dtype=torch.int64))

    def __enter__(self):
        super().__enter__()
        # override signature to have position_ids
        if "position_ids" not in inspect.signature(self._model.forward).parameters:
            self._model._orig_forward = self._model.forward

            def forward(
                self,
                input_ids: torch.LongTensor = None,
                attention_mask: Optional[torch.Tensor] = None,
                past_key_values: Optional[Tuple[torch.FloatTensor]] = None,
                inputs_embeds: Optional[torch.FloatTensor] = None,
                labels: Optional[torch.LongTensor] = None,
                use_cache: Optional[bool] = None,
                output_attentions: Optional[bool] = False,
                output_hidden_states: Optional[bool] = False,
                return_dict: Optional[bool] = True,
                position_ids: Optional[torch.LongTensor] = None,
            ):
                return self._orig_forward(
                    input_ids=input_ids,
                    attention_mask=attention_mask,
                    past_key_values=past_key_values,
                    inputs_embeds=inputs_embeds,
                    labels=labels,
                    use_cache=past_key_values is not None,
                    output_attentions=output_attentions,
                    output_hidden_states=output_hidden_states,
                    return_dict=self.config.return_dict,
                )

            self._model.forward = types.MethodType(forward, self._model)
            for layer in self._model.model.layers:
                layer.self_attn._orig_forward = layer.self_attn.forward
                layer.self_attn.forward = types.MethodType(_baichuan13b_atten_forward, layer.self_attn)
        else:
            for layer in self._model.model.layers:
                layer.self_attn._orig_forward = layer.self_attn.forward
                layer.self_attn.forward = types.MethodType(_baichuan7b_attn_forward, layer.self_attn)

    def __exit__(self, exc_type, exc_value, traceback):
        super().__exit__(exc_type, exc_value, traceback)
        if hasattr(self._model, "_orig_forward"):
            self._model.forward = self._model._orig_forward

        for layer in self._model.model.layers:
            if hasattr(layer.self_attn, "_orig_forward"):
                layer.self_attn.forward = layer.self_attn._orig_forward


def _mpt_sdpa_attention_forward(
    self,
    hidden_states: torch.Tensor,
    position_bias: torch.Tensor,
    past_key_value: Optional[Tuple[torch.Tensor]] = None,
    attention_mask: Optional[torch.Tensor] = None,
):
    batch_size, seq_length = hidden_states.shape[:2]

    mixed_qkv = self.Wqkv(hidden_states)
    query_states, key_states, value_states = mixed_qkv.chunk(3, dim=2)
    query_states = query_states.reshape(batch_size, seq_length, self.n_heads, self.head_dim).transpose(1, 2)
    key_states = key_states.reshape(batch_size, seq_length, self.n_heads, self.head_dim).transpose(1, 2)
    value_states = value_states.reshape(batch_size, seq_length, self.n_heads, self.head_dim).transpose(1, 2)

    if past_key_value is not None:
        if len(past_key_value) != 0:
            key_states = torch.cat([past_key_value[0], key_states], dim=2)
            value_states = torch.cat([past_key_value[1], value_states], dim=2)
        past_key_value = (key_states, value_states)
    else:
        past_key_value = (key_states, value_states)

    key_length = key_states.shape[-2]
    query_length = seq_length if past_key_value is None else seq_length + past_key_value[0].shape[2]
    attention_mask_sdpa = torch.ones(
        (query_states.shape[0], query_states.shape[1], query_states.shape[2], key_states.shape[2]),
        dtype=query_states.dtype,
    )
    if position_bias is not None:
        position_bias_query_index = max(0, position_bias.size(1) - query_length)
        position_bias_key_index = max(0, position_bias.size(2) - key_length)

        position_bias = position_bias[:, position_bias_query_index:, position_bias_key_index:]
        attention_mask_sdpa += position_bias
    attention_mask_sdpa.masked_fill_(attention_mask, torch.finfo(query_states.dtype).min)
    context_states = torch.nn.functional.scaled_dot_product_attention(
        query_states,
        key_states,
        value_states,
        attn_mask=attention_mask_sdpa,
        dropout_p=self.attn_dropout_p,
        scale=self.softmax_scale,
    )

    context_states = context_states.permute(0, 2, 1, 3).contiguous().view(batch_size, seq_length, -1)
    attn_output = self.out_proj(context_states)

    return attn_output, None, past_key_value


def _mpt_block_forward(
    self,
    hidden_states: torch.Tensor,
    position_bias: torch.Tensor,
    attention_mask: torch.Tensor,
    layer_past: Optional[Tuple[torch.Tensor, torch.Tensor]] = None,
    use_cache: bool = False,
    output_attentions: bool = False,
):
    # hidden_states: [batch_size, seq_length, hidden_size]
    # Layer norm at the beginning of the transformer layer.
    layernorm_output = self.norm_1(hidden_states)

    residual = hidden_states

    if not output_attentions:
        # Self attention.
        attn_outputs, attn_weights, past_key_value = self.attn(
            layernorm_output,
            position_bias=position_bias,
            attention_mask=attention_mask,
            past_key_value=layer_past,
        )
    else:
        attn_outputs, attn_weights, past_key_value = self.attn._orig_forward(
            layernorm_output,
            position_bias=position_bias,
            attention_mask=attention_mask,
            past_key_value=layer_past,
        )

    hidden_states = self.resid_attn_dropout(attn_outputs) + residual

    layernorm_output = self.norm_2(hidden_states)

    # Get residual
    residual = hidden_states

    # MLP.
    output = self.ffn(layernorm_output, residual)
    outputs = (output,)

    if use_cache:
        outputs += (past_key_value,)

    if output_attentions:
        outputs += (attn_weights,)

    return outputs


class MPTModelPatcher(DecoderModelPatcher):
    def __enter__(self):
        super().__enter__()

        if is_torch_version(">=", "2.1.0"):
            for block in self._model.transformer.blocks:
                block._orig_forward = block.forward
                block.forward = types.MethodType(_mpt_block_forward, block)
                block.attn._orig_forward = block.attn.forward
                block.attn.forward = types.MethodType(_mpt_sdpa_attention_forward, block.attn)

    def __exit__(self, exc_type, exc_value, traceback):
        super().__exit__(exc_type, exc_value, traceback)
        for block in self._model.transformer.blocks:
            if hasattr(block, "_orig_forward"):
                block.forward = block._orig_forward
            if hasattr(block.attn, "_orig_forward"):
                block.attn.forward = block.attn._orig_forward


def _internlm2_attention_forward(
    self,
    hidden_states: torch.Tensor,
    attention_mask: Optional[torch.Tensor] = None,
    position_ids: Optional[torch.LongTensor] = None,
    past_key_value: Optional[Tuple[torch.Tensor]] = None,
    output_attentions: bool = False,
    use_cache: bool = False,
    **kwargs,
) -> Tuple[torch.Tensor, Optional[torch.Tensor], Optional[Tuple[torch.Tensor]]]:
    # from transformers.models.llama.modeling_llama import apply_rotary_pos_emb, repeat_kv
    from einops import rearrange

    def rotate_half(x):
        """Rotates half the hidden dims of the input."""
        x1 = x[..., : x.shape[-1] // 2]
        x2 = x[..., x.shape[-1] // 2 :]
        return torch.cat((-x2, x1), dim=-1)

    def apply_rotary_pos_emb(q, k, cos, sin, position_ids=None, unsqueeze_dim=1):
        """Applies Rotary Position Embedding to the query and key tensors."""
        if position_ids is not None:
            cos = cos[position_ids]
            sin = sin[position_ids]
        cos = cos.unsqueeze(unsqueeze_dim)
        sin = sin.unsqueeze(unsqueeze_dim)
        q_embed = (q * cos) + (rotate_half(q) * sin)
        k_embed = (k * cos) + (rotate_half(k) * sin)
        return q_embed, k_embed

    def repeat_kv(hidden_states: torch.Tensor, n_rep: int) -> torch.Tensor:
        """
        This is the equivalent of torch.repeat_interleave(x, dim=1, repeats=n_rep). The hidden states go from (batch,
        num_key_value_heads, seqlen, head_dim) to (batch, num_attention_heads, seqlen, head_dim)
        """
        batch, num_key_value_heads, slen, head_dim = hidden_states.shape
        if n_rep == 1:
            return hidden_states
        hidden_states = hidden_states[:, :, None, :, :].expand(batch, num_key_value_heads, n_rep, slen, head_dim)
        return hidden_states.reshape(batch, num_key_value_heads * n_rep, slen, head_dim)

    bsz, q_len, _ = hidden_states.size()

    qkv_states = self.wqkv(hidden_states)

    qkv_states = rearrange(
        qkv_states,
        "b q (h gs d) -> b q h gs d",
        gs=2 + self.num_key_value_groups,
        d=self.head_dim,
    )

    query_states = qkv_states[..., : self.num_key_value_groups, :]
    query_states = rearrange(query_states, "b q h gs d -> b q (h gs) d")
    key_states = qkv_states[..., -2, :]
    value_states = qkv_states[..., -1, :]

    query_states = query_states.transpose(1, 2)
    key_states = key_states.transpose(1, 2)
    value_states = value_states.transpose(1, 2)

    kv_seq_len = key_states.shape[-2]
    is_legacy = not hasattr(self, "layer_idx")

    if is_legacy:
        if past_key_value is not None:
            kv_seq_len += past_key_value[0].shape[-2]
        cos, sin = self.rotary_emb(value_states, seq_len=kv_seq_len)
        query_states, key_states = apply_rotary_pos_emb(query_states, key_states, cos, sin, position_ids)
        if past_key_value is not None:
            key_states = torch.cat([past_key_value[0], key_states], dim=2)
            value_states = torch.cat([past_key_value[1], value_states], dim=2)
        past_key_value = (key_states, value_states) if use_cache else None
    else:
        cos, sin = self.rotary_emb(value_states, position_ids)
        query_states, key_states = apply_rotary_pos_emb(query_states, key_states, cos, sin)

        if past_key_value is not None:
            cache_kwargs = {"sin": sin, "cos": cos, "cache_position": kwargs.get("cache_position")}
            key_states, value_states = past_key_value.update(key_states, value_states, self.layer_idx, cache_kwargs)

    key_states = repeat_kv(key_states, self.num_key_value_groups)
    value_states = repeat_kv(value_states, self.num_key_value_groups)
    if not output_attentions:
        attn_output = torch.nn.functional.scaled_dot_product_attention(
            query_states, key_states, value_states, attention_mask, scale=(1 / math.sqrt(self.head_dim))
        )
        attn_weights = None
    else:
        attn_weights = torch.matmul(query_states, key_states.transpose(2, 3)) / math.sqrt(self.head_dim)
        attn_weights = torch.nn.functional.softmax(attn_weights, dim=-1, dtype=torch.float32).to(query_states.dtype)
        attn_output = torch.matmul(attn_weights, value_states)

    attn_output = attn_output.transpose(1, 2).contiguous()
    attn_output = attn_output.reshape(bsz, q_len, self.hidden_size)

    attn_output = self.wo(attn_output)

    return attn_output, attn_weights, past_key_value


class InternLM2Patcher(DecoderModelPatcher):
    def __enter__(self):
        super().__enter__()

        if is_torch_version(">=", "2.1.0"):
            for block in self._model.model.layers:
                block.attention._orig_forward = block.attention.forward
                block.attention.forward = types.MethodType(_internlm2_attention_forward, block.attention)

    def __exit__(self, exc_type, exc_value, traceback):
        super().__exit__(exc_type, exc_value, traceback)
        for block in self._model.model.layers:
            if hasattr(block.attention, "_orig_forward"):
                block.attention.forward = block.attention._orig_forward


def phi3_442_forward(
    self,
    input_ids: torch.LongTensor = None,
    attention_mask: Optional[torch.Tensor] = None,
    position_ids: Optional[torch.LongTensor] = None,
    past_key_values: Optional[List[torch.FloatTensor]] = None,
    inputs_embeds: Optional[torch.FloatTensor] = None,
    use_cache: Optional[bool] = None,
    output_attentions: Optional[bool] = None,
    output_hidden_states: Optional[bool] = None,
    return_dict: Optional[bool] = None,
) -> Union[Tuple, BaseModelOutputWithPast]:
    from transformers.cache_utils import Cache, DynamicCache
    from transformers.modeling_attn_mask_utils import _prepare_4d_causal_attention_mask

    output_attentions = output_attentions if output_attentions is not None else self.config.output_attentions
    output_hidden_states = (
        output_hidden_states if output_hidden_states is not None else self.config.output_hidden_states
    )
    use_cache = use_cache if use_cache is not None else self.config.use_cache

    return_dict = return_dict if return_dict is not None else self.config.use_return_dict

    # retrieve input_ids and inputs_embeds
    if input_ids is not None and inputs_embeds is not None:
        raise ValueError("You cannot specify both input_ids and inputs_embeds at the same time")
    elif input_ids is not None:
        batch_size, seq_length = input_ids.shape[:2]
    elif inputs_embeds is not None:
        batch_size, seq_length = inputs_embeds.shape[:2]
    else:
        raise ValueError("You have to specify either input_ids or inputs_embeds")

    past_key_values_length = 0

    if use_cache:
        use_legacy_cache = not isinstance(past_key_values, Cache)
        if use_legacy_cache:
            past_key_values = DynamicCache.from_legacy_cache(past_key_values)
        past_key_values_length = past_key_values.get_usable_length(seq_length)

    if position_ids is None:
        device = input_ids.device if input_ids is not None else inputs_embeds.device
        position_ids = torch.arange(
            past_key_values_length, seq_length + past_key_values_length, dtype=torch.long, device=device
        )
        position_ids = position_ids.unsqueeze(0).view(-1, seq_length)
    else:
        position_ids = position_ids.view(-1, seq_length).long()

    if inputs_embeds is None:
        inputs_embeds = self.embed_tokens(input_ids)

    if attention_mask is not None and self._attn_implementation == "flash_attention_2" and use_cache:
        is_padding_right = attention_mask[:, -1].sum().item() != batch_size
        if is_padding_right:
            raise ValueError(
                "You are attempting to perform batched generation with padding_side='right'"
                " this may lead to unexpected behaviour for Flash Attention version of Phi3. Make sure to "
                " call `tokenizer.padding_side  = 'left'` before tokenizing the input. "
            )

    if self._attn_implementation == "flash_attention_2":
        # 2d mask is passed through the layers
        attention_mask = attention_mask if (attention_mask is not None and 0 in attention_mask) else None
    else:
        # 4d mask is passed through the layers
        attention_mask = _prepare_4d_causal_attention_mask(
            attention_mask,
            (batch_size, seq_length),
            inputs_embeds,
            past_key_values_length,
            sliding_window=self.config.sliding_window,
        )

    hidden_states = inputs_embeds

    # decoder layers
    all_hidden_states = () if output_hidden_states else None
    all_self_attns = () if output_attentions else None
    next_decoder_cache = None

    for decoder_layer in self.layers:
        if output_hidden_states:
            all_hidden_states += (hidden_states,)
        else:
            layer_outputs = decoder_layer(
                hidden_states,
                attention_mask=attention_mask,
                position_ids=position_ids,
                past_key_value=past_key_values,
                output_attentions=output_attentions,
                use_cache=use_cache,
            )

        hidden_states = layer_outputs[0]

        if use_cache:
            next_decoder_cache = layer_outputs[2 if output_attentions else 1]

        if output_attentions:
            all_self_attns += (layer_outputs[1],)

    hidden_states = self.norm(hidden_states)

    # add hidden states from the last decoder layer
    if output_hidden_states:
        all_hidden_states += (hidden_states,)

    next_cache = None
    if use_cache:
        next_cache = next_decoder_cache.to_legacy_cache() if use_legacy_cache else next_decoder_cache
    if not return_dict:
        return tuple(v for v in [hidden_states, next_cache, all_hidden_states, all_self_attns] if v is not None)
    return BaseModelOutputWithPast(
        last_hidden_state=hidden_states,
        past_key_values=next_cache,
        hidden_states=all_hidden_states,
        attentions=all_self_attns,
    )


# Adapted from https://github.com/huggingface/transformers/blob/ccdabc5642bf84849af93f591e207dc625c8e1e1/src/transformers/models/phi3/modeling_phi3.py#L729
def _phi3_self_attn_sdpa_forward(
    self,
    hidden_states: torch.Tensor,
    attention_mask: Optional[torch.Tensor] = None,
    position_ids: Optional[torch.LongTensor] = None,
    past_key_value: Optional[Tuple[torch.Tensor]] = None,
    output_attentions: bool = False,
    use_cache: bool = False,
    cache_position: Optional[torch.LongTensor] = None,
) -> Tuple[torch.Tensor, Optional[torch.Tensor], Optional[Tuple[torch.Tensor]]]:
    if output_attentions:
        return self._orig_forward(
            hidden_states=hidden_states,
            attention_mask=attention_mask,
            position_ids=position_ids,
            past_key_value=past_key_value,
            output_attentions=output_attentions,
            use_cache=use_cache,
        )

    if is_transformers_version(">=", "4.41.0"):
        from transformers.models.phi3.modeling_phi3 import apply_rotary_pos_emb, repeat_kv
    else:
        from transformers.models.llama.modeling_llama import apply_rotary_pos_emb, repeat_kv

    bsz, q_len, _ = hidden_states.size()

    qkv = self.qkv_proj(hidden_states)
    query_pos = self.num_heads * self.head_dim
    query_states = qkv[..., :query_pos]
    key_states = qkv[..., query_pos : query_pos + self.num_key_value_heads * self.head_dim]
    value_states = qkv[..., query_pos + self.num_key_value_heads * self.head_dim :]

    query_states = query_states.view(bsz, q_len, self.num_heads, self.head_dim).transpose(1, 2)
    key_states = key_states.view(bsz, q_len, self.num_key_value_heads, self.head_dim).transpose(1, 2)
    value_states = value_states.view(bsz, q_len, self.num_key_value_heads, self.head_dim).transpose(1, 2)
    kv_seq_len = key_states.shape[-2]
    if past_key_value is not None:
        kv_seq_len += past_key_value.get_usable_length(kv_seq_len, self.layer_idx)
    cos, sin = self.rotary_emb(value_states, position_ids, seq_len=kv_seq_len)

    query_states, key_states = apply_rotary_pos_emb(query_states, key_states, cos, sin, position_ids)

    if past_key_value is not None:
        cache_kwargs = {"sin": sin, "cos": cos}  # Specific to RoPE models
        key_states, value_states = past_key_value.update(key_states, value_states, self.layer_idx, cache_kwargs)

    key_states = repeat_kv(key_states, self.num_key_value_groups)
    value_states = repeat_kv(value_states, self.num_key_value_groups)

    causal_mask = attention_mask
    if attention_mask is not None:
        causal_mask = attention_mask[:, :, :, : key_states.shape[-2]]

    # SDPA with memory-efficient backend is currently (torch==2.1.2) bugged with non-contiguous inputs with custom attn_mask,
    # Reference: https://github.com/pytorch/pytorch/issues/112577.
    if query_states.device.type == "cuda" and attention_mask is not None:
        query_states = query_states.contiguous()
        key_states = key_states.contiguous()
        value_states = value_states.contiguous()

    attn_output = torch.nn.functional.scaled_dot_product_attention(
        query_states,
        key_states,
        value_states,
        attn_mask=causal_mask,
        dropout_p=self.attention_dropout if self.training else 0.0,
        # The q_len > 1 is necessary to match with AttentionMaskConverter.to_causal_4d that does not create a causal mask in case q_len == 1.
        is_causal=self.is_causal and attention_mask is None and q_len > 1,
    )

    attn_output = attn_output.transpose(1, 2).contiguous()
    attn_output = attn_output.view(bsz, q_len, self.hidden_size)

    attn_output = self.o_proj(attn_output)

    return attn_output, None, past_key_value


class Phi3ModelPatcher(DecoderModelPatcher):
    def __enter__(self):
        super().__enter__()

        # currently, long RoPE can not be traced for long context support, disable it for avoid potential accuracy issues
        if self._model.config.max_position_embeddings != getattr(
            self._model.config, "original_max_position_embeddings", self._model.config.max_position_embeddings
        ):
<<<<<<< HEAD
            self._model.config.max_position_embeddings = self._model.config.original_max_position_embe
=======
            self._model.config.max_position_embeddings = self._model.config.original_max_position_embeddings
>>>>>>> 7a0f1a2f

        if is_transformers_version(">=", "4.42.0"):
            self._model.model._orig_forward = self._model.model.forward
            self._model.model.forward = types.MethodType(phi3_442_forward, self._model.model)

        # https://github.com/huggingface/transformers/blob/30ee508c6c92a1c0aa0281d193c7c0fb815b8d2f/src/transformers/models/phi3/modeling_phi3.py#L113
        # init inv_freq for torchscript tracing
        for layer in self._model.model.layers:
            if is_torch_version(">=", "2.1.0"):
                orig_self_attn_fwd = layer.self_attn.forward
                layer.self_attn.forward = types.MethodType(_phi3_self_attn_sdpa_forward, layer.self_attn)
                layer.self_attn._orig_forward = orig_self_attn_fwd

            if layer.self_attn.rotary_emb.inv_freq is None:
                rotary_emb = layer.self_attn.rotary_emb
                layer.self_attn.rotary_emb.inv_freq = 1.0 / (
                    rotary_emb.base ** (torch.arange(0, rotary_emb.dim, 2, dtype=torch.int64).float() / rotary_emb.dim)
                )

    def __exit__(self, exc_type, exc_value, traceback):
        super().__exit__(exc_type, exc_value, traceback)
        if hasattr(self._model.model, "_orig_forward"):
            self._model.model.forward = self._model.model._orig_forward
        if hasattr(self._model.model, "_orig_update_causal_mask"):
            self._model.model._update_causal_mask = self._model.model._orig_update_causal_mask
        for layer in self._model.model.layers:
            if hasattr(layer.self_attn, "_orig_forward"):
                layer.self_attn.forward = layer.self_attn._orig_forward


def _aquila_self_attn_sdpa_forward(
    self,
    hidden_states: torch.Tensor,
    attention_mask: Optional[torch.Tensor] = None,
    position_ids: Optional[torch.LongTensor] = None,
    past_key_value: Optional[Tuple[torch.Tensor]] = None,
    output_attentions: bool = False,
    use_cache: bool = False,
) -> Tuple[torch.Tensor, Optional[torch.Tensor], Optional[Tuple[torch.Tensor]]]:
    def repeat_kv(hidden_states: torch.Tensor, n_rep: int) -> torch.Tensor:
        """
        This is the equivalent of torch.repeat_interleave(x, dim=1, repeats=n_rep). The hidden states go from (batch,
        num_key_value_heads, seqlen, head_dim) to (batch, num_attention_heads, seqlen, head_dim)
        """
        batch, num_key_value_heads, slen, head_dim = hidden_states.shape
        if n_rep == 1:
            return hidden_states
        hidden_states = hidden_states[:, :, None, :, :].expand(batch, num_key_value_heads, n_rep, slen, head_dim)
        return hidden_states.reshape(batch, num_key_value_heads * n_rep, slen, head_dim)

    def rotate_half(x):
        """Rotates half the hidden dims of the input."""
        x1 = x[..., : x.shape[-1] // 2]
        x2 = x[..., x.shape[-1] // 2 :]
        return torch.cat((-x2, x1), dim=-1)

    def apply_rotary_pos_emb(q, k, cos, sin, position_ids):
        # The first two dimensions of cos and sin are always 1, so we can `squeeze` them.
        cos = cos.squeeze(1).squeeze(0)  # [seq_len, dim]
        sin = sin.squeeze(1).squeeze(0)  # [seq_len, dim]
        cos = cos[position_ids].unsqueeze(1)  # [bs, 1, seq_len, dim]
        sin = sin[position_ids].unsqueeze(1)  # [bs, 1, seq_len, dim]
        q_embed = (q * cos) + (rotate_half(q) * sin)
        k_embed = (k * cos) + (rotate_half(k) * sin)
        return q_embed, k_embed

    if output_attentions:
        return self._orig_forward(
            hidden_states, attention_mask, position_ids, past_key_value, output_attentions, use_cache
        )
    bsz, q_len, _ = hidden_states.size()

    if hasattr(self.config, "pretraining_tp") and self.config.pretraining_tp > 1:
        key_value_slicing = (self.num_key_value_heads * self.head_dim) // self.config.pretraining_tp
        query_slices = self.q_proj.weight.split((self.num_heads * self.head_dim) // self.config.pretraining_tp, dim=0)
        key_slices = self.k_proj.weight.split(key_value_slicing, dim=0)
        value_slices = self.v_proj.weight.split(key_value_slicing, dim=0)

        query_states = [F.linear(hidden_states, query_slices[i]) for i in range(self.config.pretraining_tp)]
        query_states = torch.cat(query_states, dim=-1)

        key_states = [F.linear(hidden_states, key_slices[i]) for i in range(self.config.pretraining_tp)]
        key_states = torch.cat(key_states, dim=-1)

        value_states = [F.linear(hidden_states, value_slices[i]) for i in range(self.config.pretraining_tp)]
        value_states = torch.cat(value_states, dim=-1)

    else:
        query_states = self.q_proj(hidden_states)
        key_states = self.k_proj(hidden_states)
        value_states = self.v_proj(hidden_states)

    query_states = query_states.view(bsz, q_len, self.num_heads, self.head_dim).transpose(1, 2)
    key_states = key_states.view(
        bsz, q_len, getattr(self, "num_key_value_heads", self.num_heads), self.head_dim
    ).transpose(1, 2)
    value_states = value_states.view(
        bsz, q_len, getattr(self, "num_key_value_heads", self.num_heads), self.head_dim
    ).transpose(1, 2)

    kv_seq_len = key_states.shape[-2]
    if past_key_value is not None:
        kv_seq_len += past_key_value[0].shape[-2]
    cos, sin = self.rotary_emb(value_states, seq_len=kv_seq_len)
    query_states, key_states = apply_rotary_pos_emb(query_states, key_states, cos, sin, position_ids)

    if past_key_value is not None:
        # reuse k, v, self_attention
        key_states = torch.cat([past_key_value[0], key_states], dim=2)
        value_states = torch.cat([past_key_value[1], value_states], dim=2)

    past_key_value = (key_states, value_states) if use_cache else None

    if hasattr(self, "num_key_value_groups"):
        # repeat k/v heads if n_kv_heads < n_heads
        key_states = repeat_kv(key_states, self.num_key_value_groups)
        value_states = repeat_kv(value_states, self.num_key_value_groups)

    attn_output = torch.nn.functional.scaled_dot_product_attention(
        query_states, key_states, value_states, attention_mask, scale=(1 / math.sqrt(self.head_dim))
    )
    attn_weights = None

    attn_output = attn_output.transpose(1, 2).contiguous()
    attn_output = attn_output.reshape(bsz, q_len, self.hidden_size)

    if hasattr(self.config, "pretraining_tp") and self.config.pretraining_tp > 1:
        attn_output = attn_output.split(self.hidden_size // self.config.pretraining_tp, dim=2)
        o_proj_slices = self.o_proj.weight.split(self.hidden_size // self.config.pretraining_tp, dim=1)
        attn_output = sum([F.linear(attn_output[i], o_proj_slices[i]) for i in range(self.config.pretraining_tp)])
    else:
        attn_output = self.o_proj(attn_output)

    return attn_output, attn_weights, past_key_value


class AquilaModelPatcher(DecoderModelPatcher):
    def __enter__(self):
        super().__enter__()
        for layer in self._model.model.layers:
            if is_torch_version(">=", "2.1.0"):
                orig_self_attn_fwd = layer.self_attn.forward
                layer.self_attn.forward = types.MethodType(_aquila_self_attn_sdpa_forward, layer.self_attn)
                layer.self_attn._orig_forward = orig_self_attn_fwd

    def __exit__(self, exc_type, exc_value, traceback):
        super().__exit__(exc_type, exc_value, traceback)
        for layer in self._model.model.layers:
            if hasattr(layer.self_attn, "_orig_forward"):
                layer.self_attn.forward = layer.self_attn._orig_forward


def _xverse_self_attn_sdpa_forward(
    self,
    hidden_states: torch.Tensor,
    attention_mask: Optional[torch.Tensor] = None,
    position_ids: Optional[torch.LongTensor] = None,
    past_key_value: Optional[Tuple[torch.Tensor]] = None,
    output_attentions: bool = False,
    use_cache: bool = False,
) -> Tuple[torch.Tensor, Optional[torch.Tensor], Optional[Tuple[torch.Tensor]]]:
    def rotate_half(x):
        """Rotates half the hidden dims of the input."""
        x1 = x[..., : x.shape[-1] // 2]
        x2 = x[..., x.shape[-1] // 2 :]
        return torch.cat((-x2, x1), dim=-1)

    def apply_rotary_pos_emb(q, k, cos, sin, position_ids):
        # The first two dimensions of cos and sin are always 1, so we can `squeeze` them.
        cos = cos.squeeze(1).squeeze(0)  # [seq_len, dim]
        sin = sin.squeeze(1).squeeze(0)  # [seq_len, dim]
        cos = cos[position_ids].unsqueeze(1)  # [bs, 1, seq_len, dim]
        sin = sin[position_ids].unsqueeze(1)  # [bs, 1, seq_len, dim]
        q_embed = (q * cos) + (rotate_half(q) * sin)
        k_embed = (k * cos) + (rotate_half(k) * sin)
        return q_embed, k_embed

    if output_attentions:
        return self._orig_forward(
            hidden_states, attention_mask, position_ids, past_key_value, output_attentions, use_cache
        )
    bsz, q_len, _ = hidden_states.size()

    query_states = self.q_proj(hidden_states).view(bsz, q_len, self.num_heads, self.head_dim).transpose(1, 2)
    key_states = self.k_proj(hidden_states).view(bsz, q_len, self.num_heads, self.head_dim).transpose(1, 2)
    value_states = self.v_proj(hidden_states).view(bsz, q_len, self.num_heads, self.head_dim).transpose(1, 2)

    kv_seq_len = key_states.shape[-2]
    if past_key_value is not None:
        kv_seq_len += past_key_value[0].shape[-2]
    cos, sin = self.rotary_emb(value_states, seq_len=kv_seq_len)
    query_states, key_states = apply_rotary_pos_emb(query_states, key_states, cos, sin, position_ids)
    # [bsz, nh, t, hd]

    if past_key_value is not None:
        # reuse k, v, self_attention
        key_states = torch.cat([past_key_value[0], key_states], dim=2)
        value_states = torch.cat([past_key_value[1], value_states], dim=2)

    past_key_value = (key_states, value_states) if use_cache else None

    attn_output = torch.nn.functional.scaled_dot_product_attention(
        query_states, key_states, value_states, attention_mask, scale=(1 / math.sqrt(self.head_dim))
    )
    attn_weights = None

    attn_output = attn_output.transpose(1, 2).contiguous()
    attn_output = attn_output.reshape(bsz, q_len, self.hidden_size)

    attn_output = self.o_proj(attn_output)

    return attn_output, attn_weights, past_key_value


def _internlm_self_attn_sdpa_forward(
    self,
    hidden_states: torch.Tensor,
    attention_mask: Optional[torch.Tensor] = None,
    position_ids: Optional[torch.LongTensor] = None,
    past_key_value: Optional[Tuple[torch.Tensor]] = None,
    output_attentions: bool = False,
    use_cache: bool = False,
) -> Tuple[torch.Tensor, Optional[torch.Tensor], Optional[Tuple[torch.Tensor]]]:
    def rotate_half(x):
        """Rotates half the hidden dims of the input."""
        x1 = x[..., : x.shape[-1] // 2]
        x2 = x[..., x.shape[-1] // 2 :]
        return torch.cat((-x2, x1), dim=-1)

    def apply_rotary_pos_emb(q, k, cos, sin, position_ids):
        cos = cos[position_ids].unsqueeze(1)
        sin = sin[position_ids].unsqueeze(1)
        q_embed = (q * cos) + (rotate_half(q) * sin)
        k_embed = (k * cos) + (rotate_half(k) * sin)
        return q_embed, k_embed

    if output_attentions:
        return self._orig_forward(
            hidden_states, attention_mask, position_ids, past_key_value, output_attentions, use_cache
        )

    bsz, q_len, _ = hidden_states.size()
    query_states = self.q_proj(hidden_states).view(bsz, q_len, self.num_heads, self.head_dim).transpose(1, 2)
    key_states = self.k_proj(hidden_states).view(bsz, q_len, self.num_heads, self.head_dim).transpose(1, 2)
    value_states = self.v_proj(hidden_states).view(bsz, q_len, self.num_heads, self.head_dim).transpose(1, 2)
    kv_seq_len = key_states.shape[-2]
    if past_key_value is not None:
        kv_seq_len += past_key_value[0].shape[-2]

    cos, sin = self.rotary_emb(value_states, seq_len=kv_seq_len)
    query_states, key_states = apply_rotary_pos_emb(query_states, key_states, cos, sin, position_ids)

    if past_key_value is not None:
        # reuse k, v, self_attention
        key_states = torch.cat([past_key_value[0], key_states], dim=2)
        value_states = torch.cat([past_key_value[1], value_states], dim=2)

    past_key_value = (key_states, value_states) if use_cache else None

    attn_output = torch.nn.functional.scaled_dot_product_attention(
        query_states, key_states, value_states, attention_mask, scale=(1 / math.sqrt(self.head_dim))
    )
    attn_weights = None

    attn_output = attn_output.transpose(1, 2)
    attn_output = attn_output.reshape(bsz, q_len, self.hidden_size)

    attn_output = self.o_proj(attn_output)
    return attn_output, attn_weights, past_key_value


class XverseModelPatcher(DecoderModelPatcher):
    def __enter__(self):
        super().__enter__()
        for layer in self._model.model.layers:
            if is_torch_version(">=", "2.1.0"):
                orig_self_attn_fwd = layer.self_attn.forward
                layer.self_attn.forward = types.MethodType(_xverse_self_attn_sdpa_forward, layer.self_attn)
                layer.self_attn._orig_forward = orig_self_attn_fwd

    def __exit__(self, exc_type, exc_value, traceback):
        super().__exit__(exc_type, exc_value, traceback)
        for layer in self._model.model.layers:
            if hasattr(layer.self_attn, "_orig_forward"):
                layer.self_attn.forward = layer.self_attn._orig_forward


class InternLMModelPatcher(DecoderModelPatcher):
    def __enter__(self):
        super().__enter__()
        for layer in self._model.model.layers:
            if is_torch_version(">=", "2.1.0"):
                orig_self_attn_fwd = layer.self_attn.forward
                layer.self_attn.forward = types.MethodType(_internlm_self_attn_sdpa_forward, layer.self_attn)
                layer.self_attn._orig_forward = orig_self_attn_fwd

    def __exit__(self, exc_type, exc_value, traceback):
        super().__exit__(exc_type, exc_value, traceback)
        for layer in self._model.model.layers:
            if hasattr(layer.self_attn, "_orig_forward"):
                layer.self_attn.forward = layer.self_attn._orig_forward


class CodeGenModelPatcher(DecoderModelPatcher):
    def __enter__(self):
        super().__enter__()

        # whole codegen bettertransformer patch include attn.forward and does not cover codegen2.
        # For avoiding breaking model on tracing stage, we reduce area of bettertransformer patch only for _attn.
        from optimum.bettertransformer.models.attention import codegen_wrapped_scaled_dot_product

        for layer in self._model.transformer.h:
            if is_torch_version(">=", "2.1.0") and not self._model.config.output_attentions:
                orig_self_attn_fwd = layer.attn._attn
                layer.attn._attn = types.MethodType(codegen_wrapped_scaled_dot_product, layer.attn)
                layer.attn._orig_attn = orig_self_attn_fwd

    def __exit__(self, exc_type, exc_value, traceback):
        super().__exit__(exc_type, exc_value, traceback)
        for layer in self._model.transformer.h:
            if hasattr(layer.attn, "_orig_attn"):
                layer.attn._attn = layer.attn._orig_attn


# Adapted from https://github.com/huggingface/transformers/blob/v4.40.2/src/transformers/models/dbrx/modeling_dbrx.py#L763
def _dbrx_experts_forward(
    self, x: torch.Tensor, weights: torch.Tensor, top_weights: torch.Tensor, top_experts: torch.LongTensor
):
    bsz, q_len, hidden_size = x.shape
    x = x.view(-1, hidden_size)
    out = torch.zeros_like(x)

    expert_mask = torch.nn.functional.one_hot(top_experts, num_classes=self.moe_num_experts).permute(2, 1, 0)
    # Chunk experts at once to avoid storing full parameter multiple times in autograd
    w1_chunked = self.mlp.w1.view(self.mlp.moe_num_experts, self.mlp.ffn_hidden_size, self.mlp.hidden_size).chunk(
        self.moe_num_experts, dim=0
    )
    v1_chunked = self.mlp.v1.view(self.mlp.moe_num_experts, self.mlp.ffn_hidden_size, self.mlp.hidden_size).chunk(
        self.moe_num_experts, dim=0
    )
    w2_chunked = self.mlp.w2.view(self.mlp.moe_num_experts, self.mlp.ffn_hidden_size, self.mlp.hidden_size).chunk(
        self.moe_num_experts, dim=0
    )
    w1_chunked = [w1.squeeze(dim=0) for w1 in w1_chunked]
    v1_chunked = [v1.squeeze(dim=0) for v1 in v1_chunked]
    w2_chunked = [w2.squeeze(dim=0) for w2 in w2_chunked]
    for expert_idx in range(0, self.moe_num_experts):
        topk_idx, token_idx = torch.where(expert_mask[expert_idx])

        # Difference with original: removal
        # if token_idx.shape[0] == 0:
        #     continue
        # loop interruption depends on input data and may affect torchscript tracing

        token_list = token_idx
        topk_list = topk_idx

        expert_tokens = x[None, token_list].reshape(-1, hidden_size)
        expert_out = (
            self.mlp(expert_tokens, w1_chunked[expert_idx], v1_chunked[expert_idx], w2_chunked[expert_idx])
            * top_weights[token_list, topk_list, None]
        )

        out.index_add_(0, token_idx, expert_out)

    out = out.reshape(bsz, q_len, hidden_size)
    return out


# Adapted from https://github.com/huggingface/transformers/blob/v4.40.2/src/transformers/models/dbrx/modeling_dbrx.py#L1228
def _dbrx_update_causal_mask_legacy(
    self, attention_mask: Optional[torch.Tensor], input_tensor: torch.Tensor, cache_position: torch.Tensor
) -> Optional[torch.Tensor]:
    from transformers.modeling_attn_mask_utils import AttentionMaskConverter

    if self.config._attn_implementation == "flash_attention_2":
        if attention_mask is not None and 0.0 in attention_mask:
            return attention_mask
        return None

    dtype, device = input_tensor.dtype, input_tensor.device
    # difference with original modeling
    # using minimum from dtype with larger bandwith (floa32) may lead to overflow
    # during execution on platforms with default lower precision (bfloat16, float16)
    min_dtype = torch.finfo(torch.float16).min
    sequence_length = input_tensor.shape[1]
    if hasattr(self.blocks[0].norm_attn_norm.attn, "past_key_value"):  # static cache
        target_length = self.config.max_position_embeddings
    else:  # dynamic cache
        target_length = (
            attention_mask.shape[-1] if isinstance(attention_mask, torch.Tensor) else cache_position[-1] + 1
        )
    # difference with original modeling
    # removed target_length = int(target_length).
    # Casting to int leads to constant folding during tracing that makes impossible to use model for sequence of different length
    causal_mask = torch.full((sequence_length, target_length), fill_value=1, dtype=dtype, device=device) * min_dtype
    if sequence_length != 1:
        causal_mask = torch.triu(causal_mask, diagonal=1)
    causal_mask *= torch.arange(target_length, device=device) > cache_position.reshape(-1, 1)
    causal_mask = causal_mask[None, None, :, :].expand(input_tensor.shape[0], 1, -1, -1)
    if attention_mask is not None:
        causal_mask = causal_mask.clone()  # copy to contiguous memory for in-place edit
        if attention_mask.dim() == 2:
            mask_length = attention_mask.shape[-1]
            padding_mask = causal_mask[:, :, :, :mask_length] + attention_mask[:, None, None, :]
            padding_mask = padding_mask == 0
            causal_mask[:, :, :, :mask_length] = causal_mask[:, :, :, :mask_length].masked_fill(
                padding_mask, min_dtype
            )
        elif attention_mask.dim() == 4:
            # backwards compatibility: we allow passing a 4D attention mask shorter than the input length with
            # cache. In that case, the 4D attention mask attends to the newest tokens only.
            if attention_mask.shape[-2] < cache_position[0] + sequence_length:
                offset = cache_position[0]
            else:
                offset = 0
            mask_shape = attention_mask.shape
            mask_slice = (attention_mask.eq(0.0)).to(dtype=dtype) * min_dtype
            causal_mask[
                : mask_shape[0], : mask_shape[1], offset : mask_shape[2] + offset, : mask_shape[3]
            ] = mask_slice

    if (
        self.config._attn_implementation == "sdpa"
        and attention_mask is not None
        and attention_mask.device.type == "cuda"
    ):
        # TODO: For dynamo, rather use a check on fullgraph=True once this is possible (https://github.com/pytorch/pytorch/pull/120400).
        is_tracing = (
            torch.jit.is_tracing()
            or isinstance(input_tensor, torch.fx.Proxy)
            or (hasattr(torch, "_dynamo") and torch._dynamo.is_compiling())
        )
        if not is_tracing and torch.any(attention_mask != 1):
            # Attend to all tokens in fully masked rows in the causal_mask, for example the relevant first rows when
            # using left padding. This is required by F.scaled_dot_product_attention memory-efficient attention path.
            # Details: https://github.com/pytorch/pytorch/issues/110213
            causal_mask = AttentionMaskConverter._unmask_unattended(causal_mask, min_dtype)

    return causal_mask


# adopted from https://github.com/huggingface/transformers/blob/1b3dba9417eebe16b7c206d1dfca6a4c7f11dbec/src/transformers/models/dbrx/modeling_dbrx.py#L1204
def _dbrx_update_causal_mask_latest(
    self,
    attention_mask: torch.Tensor,
    input_tensor: torch.Tensor,
    cache_position: torch.Tensor,
    past_key_values: "Cache",
    output_attentions: bool,
):
    from transformers.cache_utils import StaticCache
    from transformers.modeling_attn_mask_utils import AttentionMaskConverter

    # TODO: As of torch==2.2.0, the `attention_mask` passed to the model in `generate` is 2D and of dynamic length even when the static
    # KV cache is used. This is an issue for torch.compile which then recaptures cudagraphs at each decode steps due to the dynamic shapes.
    # (`recording cudagraph tree for symint key 13`, etc.), which is VERY slow. A workaround is `@torch.compiler.disable`, but this prevents using
    # `fullgraph=True`. See more context in https://github.com/huggingface/transformers/pull/29114

    if self.config._attn_implementation == "flash_attention_2":
        if attention_mask is not None and 0.0 in attention_mask:
            return attention_mask
        return None

    # For SDPA, when possible, we will rely on its `is_causal` argument instead of its `attn_mask` argument, in
    # order to dispatch on Flash Attention 2. This feature is not compatible with static cache, as SDPA will fail
    # to infer the attention mask.
    past_seen_tokens = past_key_values.get_seq_length() if past_key_values is not None else 0
    using_static_cache = isinstance(past_key_values, StaticCache)

    # When output attentions is True, sdpa implementation's forward method calls the eager implementation's forward
    if self.config._attn_implementation == "sdpa" and not using_static_cache and not output_attentions:
        if AttentionMaskConverter._ignore_causal_mask_sdpa(
            attention_mask,
            inputs_embeds=input_tensor,
            past_key_values_length=past_seen_tokens,
            is_training=self.training,
        ):
            return None

    dtype, device = input_tensor.dtype, input_tensor.device
    # difference with original modeling
    # using minimum from dtype with larger bandwith (floa32) may lead to overflow
    # during execution on platforms with default lower precision (bfloat16, float16)
    min_dtype = torch.finfo(torch.float16).min
    sequence_length = input_tensor.shape[1]
    if using_static_cache:
        target_length = past_key_values.get_max_length()
    else:
        target_length = (
            attention_mask.shape[-1]
            if isinstance(attention_mask, torch.Tensor)
            else past_seen_tokens + sequence_length + 1
        )

    if attention_mask is not None and attention_mask.dim() == 4:
        # in this case we assume that the mask comes already in inverted form and requires no inversion or slicing
        if attention_mask.max() != 0:
            raise ValueError("Custom 4D attention mask should be passed in inverted form with max==0`")
        causal_mask = attention_mask
    else:
        # difference with original modeling
        causal_mask = (
            torch.full((sequence_length, target_length), fill_value=1, dtype=dtype, device=device) * min_dtype
        )
        if sequence_length != 1:
            causal_mask = torch.triu(causal_mask, diagonal=1)
        causal_mask *= torch.arange(target_length, device=device) > cache_position.reshape(-1, 1)
        causal_mask = causal_mask[None, None, :, :].expand(input_tensor.shape[0], 1, -1, -1)
        if attention_mask is not None:
            causal_mask = causal_mask.clone()  # copy to contiguous memory for in-place edit
            mask_length = attention_mask.shape[-1]
            padding_mask = causal_mask[:, :, :, :mask_length] + attention_mask[:, None, None, :]
            padding_mask = padding_mask == 0
            causal_mask[:, :, :, :mask_length] = causal_mask[:, :, :, :mask_length].masked_fill(
                padding_mask, min_dtype
            )
    if (
        self.config._attn_implementation == "sdpa"
        and attention_mask is not None
        and attention_mask.device.type == "cuda"
        and not output_attentions
    ):
        # Attend to all tokens in fully masked rows in the causal_mask, for example the relevant first rows when
        # using left padding. This is required by F.scaled_dot_product_attention memory-efficient attention path.
        # Details: https://github.com/pytorch/pytorch/issues/110213
        causal_mask = AttentionMaskConverter._unmask_unattended(causal_mask, min_dtype)

    return causal_mask


if is_transformers_version(">", "4.40.2"):
    _dbrx_update_causal_mask = _dbrx_update_causal_mask_latest
else:
    _dbrx_update_causal_mask = _dbrx_update_causal_mask_legacy


class DBRXModelPatcher(DecoderModelPatcher):
    def __enter__(self):
        super().__enter__()
        # dbrx has some accuracy issues with bf16 with transformers >= 4.40
        # fill causal mask in slightly different way for avoid overflow on some platforms
        self._model.transformer._orig_update_causal_mask = self._model.transformer._update_causal_mask
        self._model.transformer._update_causal_mask = types.MethodType(
            _dbrx_update_causal_mask, self._model.transformer
        )

        # starting from transformers 4.41 issue also observable for calculation sin/cos for rotary_emb
        patch_rope_sin_cos = is_transformers_version(">=", "4.41.0")

        inv_freq = getattr(self._model.transformer.blocks[0].norm_attn_norm.attn.rotary_emb, "inv_freq")
        dim, base = None, None
        if inv_freq is None:
            dim = self._model.transformer.blocks[0].norm_attn_norm.attn.rotary_emb.dim
            base = self._model.transformer.blocks[0].norm_attn_norm.attn.rotary_emb.base
        max_positions = self._model.config.max_seq_len
        if patch_rope_sin_cos:
            embed_positions = create_sinusoidal_positions(max_positions, dim, base, inv_freq)

        for block in self._model.transformer.blocks:
            rotary_emb = block.norm_attn_norm.attn.rotary_emb
            # initialize inv_freq for torchscript tracing
            if rotary_emb.inv_freq is None:
                inv_freq = 1.0 / (
                    rotary_emb.base ** (torch.arange(0, rotary_emb.dim, 2, dtype=torch.int64).float() / rotary_emb.dim)
                )
                rotary_emb.inv_freq = inv_freq

            if patch_rope_sin_cos:
                rotary_emb.register_buffer("embed_positions", embed_positions)
                rotary_emb._orig_forward = rotary_emb.forward
                rotary_emb.forward = types.MethodType(llama_gemma_rotary_emb_forward, rotary_emb)

            # remove continue-operator from iteration loop over experts
            block.ffn.experts._orig_forward = block.ffn.experts.forward
            block.ffn.experts.forward = types.MethodType(_dbrx_experts_forward, block.ffn.experts)

    def __exit__(self, exc_type, exc_value, traceback):
        super().__exit__(exc_type, exc_value, traceback)
        self._model.transformer._update_causal_mask = self._model.transformer._orig_update_causal_mask
        for block in self._model.transformer.blocks:
            block.ffn.experts.forward = block.ffn.experts._orig_forward

            if hasattr(block.norm_attn_norm.attn.rotary_emb, "_orig_forward"):
                block.norm_attn_norm.attn.rotary_emb.forward = block.norm_attn_norm.attn.rotary_emb._orig_forward


# Adapted from https://github.com/huggingface/transformers/blob/v4.41.0/src/transformers/models/persimmon/modeling_persimmon.py#L264
def _persimmon_self_attn_sdpa_forward(
    self,
    hidden_states: torch.Tensor,
    attention_mask: Optional[torch.Tensor] = None,
    position_ids: Optional[torch.LongTensor] = None,
    past_key_value: Optional["Cache"] = None,
    output_attentions: bool = False,
    use_cache: bool = False,
    cache_position: Optional[torch.LongTensor] = None,
    position_embeddings: Optional[Tuple[torch.Tensor, torch.Tensor]] = None,
) -> Tuple[torch.Tensor, Optional[torch.Tensor], Optional[Tuple[torch.Tensor]]]:
    from transformers.models.persimmon.modeling_persimmon import apply_rotary_pos_emb

    if output_attentions:
        return self._orig_forward(
            hidden_states, attention_mask, position_ids, past_key_value, output_attentions, use_cache
        )

    bsz, q_len, _ = hidden_states.size()

    # [batch_size, seq_length, 3 x hidden_size]
    fused_qkv = self.query_key_value(hidden_states)

    # 3 x [batch_size, seq_length, num_heads, head_dim]
    (query_states, key_states, value_states) = self._split_heads(fused_qkv)

    if self.qk_layernorm:
        query_states = self.q_layernorm(query_states)
        key_states = self.k_layernorm(key_states)

    # [batch_size, num_heads, seq_length, head_dim] -> [batch_size, seq_length, num_heads, head_dim]
    query_states = query_states.transpose(1, 2)
    value_states = value_states.transpose(1, 2)
    key_states = key_states.transpose(1, 2)

    if is_transformers_version("<", "4.44.99"):
        kv_seq_len = key_states.shape[-2]
        if past_key_value is not None:
            if self.layer_idx is None:
                raise ValueError(
                    f"The cache structure has changed since version v4.36. If you are using {self.__class__.__name__} "
                    "for auto-regressive decoding with k/v caching, please make sure to initialize the attention class "
                    "with a layer index."
                )
            kv_seq_len += past_key_value.get_usable_length(kv_seq_len, self.layer_idx)
        cos, sin = self.rotary_emb(value_states, seq_len=kv_seq_len)
    else:
        if position_embeddings is None:
            log.warning(
                "The attention layers in this model are transitioning from computing the RoPE embeddings internally "
                "through `position_ids` (2D tensor with the indexes of the tokens), to using externally computed "
                "`position_embeddings` (Tuple of tensors, containing cos and sin). In v4.46 `position_ids` will be "
                "removed and `position_embeddings` will be mandatory."
            )
            cos, sin = self.rotary_emb(value_states, position_ids)
        else:
            cos, sin = position_embeddings

    if is_transformers_version("<", "4.44.99"):
        rotary_ndims = self.rotary_emb.dim
    else:
        rotary_ndims = self.rotary_ndims

    # Partial rotary embedding
    query_rot, query_pass = (
        query_states[..., :rotary_ndims],
        query_states[..., rotary_ndims:],
    )
    key_rot, key_pass = (
        key_states[..., :rotary_ndims],
        key_states[..., rotary_ndims:],
    )
    # [batch_size, seq_length, num_heads, head_dim // config.partial_rotary_factor]
    query_rot, key_rot = apply_rotary_pos_emb(query_rot, key_rot, cos, sin, position_ids)

    # [batch_size, seq_length, num_heads, head_dim]
    query_states = torch.cat((query_rot, query_pass), dim=-1)
    key_states = torch.cat((key_rot, key_pass), dim=-1)

    if past_key_value is not None:
        # Specific to RoPE models with partial rotation
        cache_kwargs = {
            "sin": sin,
            "cos": cos,
            "partial_rotation_size": rotary_ndims,
            "cache_position": cache_position,
        }
        key_states, value_states = past_key_value.update(key_states, value_states, self.layer_idx, cache_kwargs)

    causal_mask = attention_mask
    if attention_mask is not None:  # no matter the length, we just slice it
        causal_mask = attention_mask[:, :, :, : key_states.shape[-2]]

    attn_output = F.scaled_dot_product_attention(
        query_states,
        key_states,
        value_states,
        causal_mask,
        scale=1 / math.sqrt(self.head_dim),
        dropout_p=self.attention_dropout.p,
    )

    attn_output = attn_output.transpose(1, 2).contiguous()
    attn_output = attn_output.reshape(bsz, q_len, self.hidden_size)

    attn_output = self.dense(attn_output)

    return attn_output, None, past_key_value


class PersimmonModelPatcher(DecoderModelPatcher):
    def __enter__(self):
        super().__enter__()
        patch_update_causal_mask(self._model, "4.42.0")

        for layer in self._model.model.layers:
            if is_torch_version(">=", "2.1.0"):
                orig_self_attn_fwd = layer.self_attn.forward
                layer.self_attn.forward = types.MethodType(_persimmon_self_attn_sdpa_forward, layer.self_attn)
                layer.self_attn._orig_forward = orig_self_attn_fwd
            if is_transformers_version("<", "4.44.99"):
                _reinitialize_cos_sin_cached_fp32(layer.self_attn.rotary_emb)

    def __exit__(self, exc_type, exc_value, traceback):
        super().__exit__(exc_type, exc_value, traceback)
        if hasattr(self._model.model, "_orig_update_causal_mask"):
            self._model.model._update_causal_mask = self._model.model._orig_update_causal_mask
        for layer in self._model.model.layers:
            if hasattr(layer.self_attn, "_orig_forward"):
                layer.self_attn.forward = layer.self_attn._orig_forward


def _jais_attn_forward(
    self,
    hidden_states: Optional[Tuple[torch.FloatTensor]],
    layer_past: Optional[Tuple[torch.Tensor]] = None,
    attention_mask: Optional[torch.FloatTensor] = None,
    head_mask: Optional[torch.FloatTensor] = None,
    encoder_hidden_states: Optional[torch.Tensor] = None,
    encoder_attention_mask: Optional[torch.FloatTensor] = None,
    use_cache: Optional[bool] = False,
    output_attentions: Optional[bool] = False,
    position_bias: Optional[torch.FloatTensor] = None,
) -> Tuple[Union[torch.Tensor, Tuple[torch.Tensor]], ...]:
    if encoder_hidden_states is not None:
        if not hasattr(self, "q_attn"):
            raise ValueError(
                "If class is used as cross attention, the weights `q_attn` have to be defined. "
                "Please make sure to instantiate class with `JAISAttention(..., is_cross_attention=True)`."
            )

        query = self.q_attn(hidden_states)
        key, value = self.c_attn(encoder_hidden_states).split(self.split_size, dim=2)
        attention_mask = encoder_attention_mask
    else:
        query, key, value = self.c_attn(hidden_states).split(self.split_size, dim=2)

    query = self._split_heads(query, self.num_heads, self.head_dim)
    key = self._split_heads(key, self.num_heads, self.head_dim)
    value = self._split_heads(value, self.num_heads, self.head_dim)

    if layer_past is not None:
        past_key, past_value = layer_past
        key = torch.cat((past_key, key), dim=-2)
        value = torch.cat((past_value, value), dim=-2)

    if use_cache is True:
        present = (key, value)
    else:
        present = None

    if self.reorder_and_upcast_attn:
        attn_output, attn_weights = self._upcast_and_reordered_attn(
            query, key, value, attention_mask, head_mask, position_bias
        )
    else:
        # Difference with original: override attn realization with sdpa if not output_attentions
        if not output_attentions:
            attn_output, attn_weights = self._attn(query, key, value, attention_mask, head_mask, position_bias)
        else:
            attn_output, attn_weights = self._orig_attn(query, key, value, attention_mask, head_mask, position_bias)

    attn_output = self._merge_heads(attn_output, self.num_heads, self.head_dim)
    attn_output = self.c_proj(attn_output)
    attn_output = self.resid_dropout(attn_output)

    outputs = (attn_output, present)
    if output_attentions:
        outputs += (attn_weights,)

    return outputs


def _jais_attn(self, query, key, value, attention_mask=None, head_mask=None, position_bias=None):
    scale = 1.0
    if self.scale_attn_weights:
        scale = 1 / self.head_dim**self.attn_scale_power

    # Layer-wise attention scaling
    if self.scale_attn_by_inverse_layer_idx:
        scale = scale / float(self.layer_idx + 1)

    query_length = query.size(-2)
    attention_mask_sdpa = torch.ones(
        (query.shape[0], query.shape[1], query.shape[2], key.shape[2]),
        dtype=query.dtype,
    )

    if not self.is_cross_attention:
        # if only "normal" attention layer implements causal mask
        query_length, key_length = query.size(-2), key.size(-2)
        causal_mask = self.bias[:, :, key_length - query_length : key_length, :key_length]
        mask_value = torch.finfo(torch.float16).min
        attention_mask_sdpa.masked_fill_(~causal_mask, mask_value)

    if attention_mask is not None:
        # Apply the attention mask
        attention_mask_sdpa = attention_mask_sdpa + attention_mask

    if position_bias is not None:
        attention_mask_sdpa += position_bias.type_as(attention_mask_sdpa).unsqueeze(0)

    # Mask heads if we want to
    if head_mask is not None:
        attention_mask_sdpa = attention_mask_sdpa * head_mask

    attn_output = F.scaled_dot_product_attention(
        query, key, value, attention_mask_sdpa, dropout_p=self.attn_dropout.p, scale=scale
    )

    return attn_output, None


class JaisModelPatcher(DecoderModelPatcher):
    def __enter__(self):
        super().__enter__()

        for layer in self._model.transformer.h:
            if is_torch_version(">=", "2.1.0"):
                orig_self_attn_fwd = layer.attn._attn
                layer.attn._attn = types.MethodType(_jais_attn, layer.attn)
                layer.attn._orig_attn = orig_self_attn_fwd
                layer.attn._orig_forward = layer.attn.forward
                layer.attn.forward = types.MethodType(_jais_attn_forward, layer.attn)

    def __exit__(self, exc_type, exc_value, traceback):
        super().__exit__(exc_type, exc_value, traceback)
        for layer in self._model.transformer.h:
            if hasattr(layer.attn, "_orig_attn"):
                layer.attn._attn = layer.attn._orig_attn
                layer.attn.forward = layer.attn._orig_forward


class UpdateCausalMaskModelPatcher(DecoderModelPatcher):
    def __enter__(self):
        super().__enter__()
        patch_update_causal_mask(self._model, "4.42.0")
        if hasattr(self._model.model.layers[0].self_attn.rotary_emb, "_set_cos_sin_cache"):
            for layer in self._model.model.layers:
                _reinitialize_cos_sin_cached_fp32(layer.self_attn.rotary_emb)

    def __exit__(self, exc_type, exc_value, traceback):
        super().__exit__(exc_type, exc_value, traceback)
        if hasattr(self._model.model, "_orig_update_causal_mask"):
            self._model.model._update_causal_mask = self._model.model._orig_update_causal_mask


class RotaryEmbPatcher(DecoderModelPatcher):
    def __enter__(self):
        super().__enter__()
        if is_transformers_version("<", "4.44.99"):
            for layer in self._model.model.layers:
                _reinitialize_cos_sin_cached_fp32(layer.self_attn.rotary_emb)


class FalconModelPatcher(DecoderModelPatcher):
    def __enter__(self):
        super().__enter__()
        if is_transformers_version("<", "4.44.99"):
            for layer in self._model.transformer.h:
                _reinitialize_cos_sin_cached_fp32(layer.self_attention.rotary_emb)


class GptNeoxModelPatcher(DecoderModelPatcher):
    def __enter__(self):
        super().__enter__()
        if is_transformers_version("<", "4.44.99"):
            for layer in self._model.gpt_neox.layers:
                _reinitialize_cos_sin_cached_fp32(layer.attention.rotary_emb)


class GptNeoxJapaneseModelPatcher(DecoderModelPatcher):
    def __enter__(self):
        super().__enter__()
        if is_transformers_version("<", "4.44.99"):
            for layer in self._model.gpt_neox_japanese.layers:
                _reinitialize_cos_sin_cached_fp32(layer.attention.rotary_emb)


class Gemma2ModelPatcher(LlamaModelPatcher):
    def __init__(
        self,
        config: "OnnxConfig",
        model: Union["PreTrainedModel", "TFPreTrainedModel"],
        model_kwargs: Optional[Dict[str, Any]] = None,
    ):
        super().__init__(config, model, model_kwargs)

        @functools.wraps(self.orig_forward)
        def patched_forward(*args, **kwargs):
            from transformers.cache_utils import DynamicCache

            signature = inspect.signature(self.orig_forward)
            args, kwargs = override_arguments(args, kwargs, signature, model_kwargs=self.model_kwargs)

            return_legacy_cache = False
            pkv_in_args = False
            legacy_pkv = None
            if "past_key_values" in kwargs:
                legacy_pkv = kwargs.pop("past_key_values", None)
            sign_names = list(signature.parameters.keys())
            pkv_argument_index = sign_names.index("past_key_values")
            cache_position_index = sign_names.index("cache_position") if "cache_position" in sign_names else -1
            input_ids_index = sign_names.index("input_ids" if "input_ids" in sign_names else "inputs_embeds")
            if legacy_pkv is None and len(args) > pkv_argument_index:
                legacy_pkv = args[pkv_argument_index]
                pkv_in_args = True
            if legacy_pkv is not None:
                pkv = DynamicCache.from_legacy_cache(legacy_pkv)
                return_legacy_cache = True
                if not pkv_in_args:
                    kwargs["past_key_values"] = pkv
                else:
                    args[pkv_argument_index] = pkv

            if (
                return_legacy_cache
                and cache_position_index != -1
                and (cache_position_index > len(args) and "cache_position" not in kwargs)
            ):
                past_seen_tokens = legacy_pkv[0][0].shape[-2]
                input_ids = args[input_ids_index]
                cache_position = torch.arange(
                    past_seen_tokens, past_seen_tokens + input_ids.shape[1], device=input_ids.device
                )
                kwargs["cache_position"] = cache_position

            outputs = self.orig_forward(*args, **kwargs)
            if return_legacy_cache:
                outputs.past_key_values = outputs.past_key_values.to_legacy_cache()

            return outputs

        self.patched_forward = patched_forward


def _decilm_attn_forward(
    self,
    hidden_states: torch.Tensor,
    attention_mask: Optional[torch.Tensor] = None,
    position_ids: Optional[torch.LongTensor] = None,
    past_key_value: Optional[Tuple[torch.Tensor]] = None,
    output_attentions: bool = False,
    use_cache: bool = False,
    **kwargs,
) -> Tuple[torch.Tensor, Optional[torch.Tensor], Optional[Tuple[torch.Tensor]]]:
    # decilm contains bug in attention calculation for case if past key values is not None
    def rotate_half(x):
        """Rotates half the hidden dims of the input."""
        x1 = x[..., : x.shape[-1] // 2]
        x2 = x[..., x.shape[-1] // 2 :]
        return torch.cat((-x2, x1), dim=-1)

    def apply_rotary_pos_emb(q, k, cos, sin, position_ids, unsqueeze_dim=1):
        """Applies Rotary Position Embedding to the query and key tensors.

        Args:
            q (`torch.Tensor`): The query tensor.
            k (`torch.Tensor`): The key tensor.
            cos (`torch.Tensor`): The cosine part of the rotary embedding.
            sin (`torch.Tensor`): The sine part of the rotary embedding.
            position_ids (`torch.Tensor`):
                The position indices of the tokens corresponding to the query and key tensors. For example, this can be
                used to pass offsetted position ids when working with a KV-cache.
            unsqueeze_dim (`int`, *optional*, defaults to 1):
                The 'unsqueeze_dim' argument specifies the dimension along which to unsqueeze cos[position_ids] and
                sin[position_ids] so that they can be properly broadcasted to the dimensions of q and k. For example, note
                that cos[position_ids] and sin[position_ids] have the shape [batch_size, seq_len, head_dim]. Then, if q and
                k have the shape [batch_size, heads, seq_len, head_dim], then setting unsqueeze_dim=1 makes
                cos[position_ids] and sin[position_ids] broadcastable to the shapes of q and k. Similarly, if q and k have
                the shape [batch_size, seq_len, heads, head_dim], then set unsqueeze_dim=2.
        Returns:
            `tuple(torch.Tensor)` comprising of the query and key tensors rotated using the Rotary Position Embedding.
        """
        cos = cos[position_ids].unsqueeze(unsqueeze_dim)
        sin = sin[position_ids].unsqueeze(unsqueeze_dim)
        q_embed = (q * cos) + (rotate_half(q) * sin)
        k_embed = (k * cos) + (rotate_half(k) * sin)
        return q_embed, k_embed

    def repeat_kv(hidden_states: torch.Tensor, n_rep: int) -> torch.Tensor:
        """
        This is the equivalent of torch.repeat_interleave(x, dim=1, repeats=n_rep). The hidden states go from (batch,
        num_key_value_heads, seqlen, head_dim) to (batch, num_attention_heads, seqlen, head_dim)
        """
        batch, num_key_value_heads, slen, head_dim = hidden_states.shape
        if n_rep == 1:
            return hidden_states
        hidden_states = hidden_states[:, :, None, :, :].expand(batch, num_key_value_heads, n_rep, slen, head_dim)
        return hidden_states.reshape(batch, num_key_value_heads * n_rep, slen, head_dim)

    bsz, q_len, _ = hidden_states.size()
    if self.pretraining_tp > 1:
        key_value_slicing = (self.num_key_value_heads * self.head_dim) // self.pretraining_tp
        query_slices = self.q_proj.weight.split((self.num_heads * self.head_dim) // self.pretraining_tp, dim=0)
        key_slices = self.k_proj.weight.split(key_value_slicing, dim=0)
        value_slices = self.v_proj.weight.split(key_value_slicing, dim=0)

        query_states = [F.linear(hidden_states, query_slices[i]) for i in range(self.pretraining_tp)]
        query_states = torch.cat(query_states, dim=-1)

        key_states = [F.linear(hidden_states, key_slices[i]) for i in range(self.pretraining_tp)]
        key_states = torch.cat(key_states, dim=-1)

        value_states = [F.linear(hidden_states, value_slices[i]) for i in range(self.pretraining_tp)]
        value_states = torch.cat(value_states, dim=-1)

    else:
        query_states = self.q_proj(hidden_states)
        key_states = self.k_proj(hidden_states)
        value_states = self.v_proj(hidden_states)

    query_states = query_states.view(bsz, q_len, self.num_heads, self.head_dim).transpose(1, 2)
    key_states = key_states.view(bsz, q_len, self.num_key_value_heads, self.head_dim).transpose(1, 2)
    value_states = value_states.view(bsz, q_len, self.num_key_value_heads, self.head_dim).transpose(1, 2)

    kv_seq_len = key_states.shape[-2]
    if past_key_value is not None:
        kv_seq_len += past_key_value[0].shape[-2]
    cos, sin = self.rotary_emb(value_states, seq_len=kv_seq_len)

    query_states, key_states = apply_rotary_pos_emb(query_states, key_states, cos, sin, position_ids)

    if past_key_value is not None:
        # reuse k, v, self_attention
        key_states = torch.cat([past_key_value[0], key_states], dim=2)
        value_states = torch.cat([past_key_value[1], value_states], dim=2)

    past_key_value = (key_states, value_states) if use_cache else None

    # repeat k/v heads if n_kv_heads < n_heads
    key_states = repeat_kv(key_states, self.num_key_value_groups)
    value_states = repeat_kv(value_states, self.num_key_value_groups)
    attn_output = F.scaled_dot_product_attention(
        query_states, key_states, value_states, is_causal=attention_mask is None, attn_mask=attention_mask
    )

    # modified, in original implementation .transpose(1, 2) missed
    attn_output = attn_output.transpose(1, 2).contiguous().view(bsz, q_len, self.hidden_size)

    if self.pretraining_tp > 1:
        attn_output = attn_output.split(self.hidden_size // self.pretraining_tp, dim=2)
        o_proj_slices = self.o_proj.weight.split(self.hidden_size // self.pretraining_tp, dim=1)
        attn_output = sum([F.linear(attn_output[i], o_proj_slices[i]) for i in range(self.pretraining_tp)])
    else:
        attn_output = self.o_proj(attn_output)

    attn_weights = None

    return attn_output, attn_weights, past_key_value


class DeciLMModelPatcher(DecoderModelPatcher):
    def __enter__(self):
        super().__enter__()

        for layer in self._model.model.layers:
            layer.self_attn._orig_forward = layer.self_attn.forward
            layer.self_attn.forward = types.MethodType(_decilm_attn_forward, layer.self_attn)

    def __exit__(self, exc_type, exc_value, traceback):
        super().__exit__(exc_type, exc_value, traceback)

        for layer in self._model.model.layers:
            layer.self_attn.forward = layer.self_attn._orig_forward


class IBertModelPatcher(ModelPatcher):
    def __init__(
        self,
        config: "OnnxConfig",
        model: Union["PreTrainedModel", "TFPreTrainedModel"],
        model_kwargs: Dict[str, Any],
    ):
        super().__init__(config, model, model_kwargs)

        if getattr(self._model, "ibert"):
            embeddings = self._model.ibert.embeddings
        else:
            embeddings = self._model.embeddings
        # model has first inference buffers initialization, it may breaks tracing
        if getattr(embeddings.LayerNorm, "dim_sqrt") is None:
            self._model(torch.ones([1, 1], dtype=torch.long))<|MERGE_RESOLUTION|>--- conflicted
+++ resolved
@@ -1560,12 +1560,7 @@
         if self._model.config.max_position_embeddings != getattr(
             self._model.config, "original_max_position_embeddings", self._model.config.max_position_embeddings
         ):
-<<<<<<< HEAD
-            self._model.config.max_position_embeddings = self._model.config.original_max_position_embe
-=======
             self._model.config.max_position_embeddings = self._model.config.original_max_position_embeddings
->>>>>>> 7a0f1a2f
-
         if is_transformers_version(">=", "4.42.0"):
             self._model.model._orig_forward = self._model.model.forward
             self._model.model.forward = types.MethodType(phi3_442_forward, self._model.model)

#  Copyright 2022 The HuggingFace Team. All rights reserved.
#
#  Licensed under the Apache License, Version 2.0 (the "License");
#  you may not use this file except in compliance with the License.
#  You may obtain a copy of the License at
#
#      http://www.apache.org/licenses/LICENSE-2.0
#
#  Unless required by applicable law or agreed to in writing, software
#  distributed under the License is distributed on an "AS IS" BASIS,
#  WITHOUT WARRANTIES OR CONDITIONS OF ANY KIND, either express or implied.
#  See the License for the specific language governing permissions and
#  limitations under the License.

import logging
import os
from pathlib import Path
from tempfile import TemporaryDirectory
from typing import Dict, Optional, Tuple, Union

import numpy as np
import openvino
import torch
from openvino.preprocess import PrePostProcessor
from openvino.runtime import Core, Tensor, Type
from transformers import AutoModelForCausalLM, PretrainedConfig
from transformers.file_utils import add_start_docstrings, add_start_docstrings_to_model_forward
from transformers.modeling_outputs import CausalLMOutputWithPast

from optimum.utils import NormalizedConfigManager

from ...exporters.openvino import ensure_stateful_is_available, main_export, patch_stateful
from ...exporters.openvino.stateful import model_has_state
from ..utils.import_utils import is_transformers_version
from ..utils.modeling_utils import MULTI_QUERY_ATTN_MODELS
from .modeling import _TOKENIZER_FOR_DOC, INPUTS_DOCSTRING, MODEL_START_DOCSTRING, OVModel
from .utils import ONNX_WEIGHTS_NAME, OV_XML_FILE_NAME, STR_TO_OV_TYPE

if is_transformers_version("<", "4.25.0"):
    from transformers.generation_utils import GenerationMixin
else:
    from transformers.generation import GenerationMixin


logger = logging.getLogger(__name__)

core = Core()


TEXT_GENERATION_EXAMPLE = r"""
    Example of text generation:
    ```python
    >>> from transformers import {processor_class}
    >>> from optimum.intel import {model_class}

    >>> tokenizer = {processor_class}.from_pretrained("{checkpoint}")
    >>> model = {model_class}.from_pretrained("{checkpoint}", export=True)
    >>> inputs = tokenizer("I love this story because", return_tensors="pt")
    >>> gen_tokens = model.generate(**inputs, do_sample=True, temperature=0.9, min_length=20, max_length=20)
    >>> tokenizer.batch_decode(gen_tokens)
    ```
    Example using `transformers.pipelines`:
    ```python
    >>> from transformers import {processor_class}, pipeline
    >>> from optimum.intel import {model_class}

    >>> tokenizer = {processor_class}.from_pretrained("{checkpoint}")
    >>> model = {model_class}.from_pretrained("{checkpoint}", export=True)
    >>> gen_pipeline = pipeline("text-generation", model=model, tokenizer=tokenizer)
    >>> text = "I love this story because"
    >>> gen = gen_pipeline(text)
    ```
"""

_SUPPORTED_ARCHITECTURES = {
    "bart",
    "blenderbot",
    "blenderbot-small",
    "bloom",
    "codegen",
    "gpt2",
    "gpt-bigcode",
    "gpt-neo",
    "gpt-neox",
    "llama",
    "marian",
    "opt",
    "pegasus",
}


@add_start_docstrings(
    """
    Base OVBaseDecoderModel class.
    """,
)
class OVBaseDecoderModel(OVModel):
    def __init__(
        self,
        model: openvino.runtime.Model,
        config: PretrainedConfig = None,
        device: str = "CPU",
        dynamic_shapes: bool = True,
        ov_config: Optional[Dict[str, str]] = None,
        model_save_dir: Optional[Union[str, Path, TemporaryDirectory]] = None,
        **kwargs,
    ):
        if not dynamic_shapes:
            raise ValueError(
                "`dynamic_shapes` was set to `False` but static shapes are not supported for causal language model. Please set `dynamic_shapes=True`."
            )

        enable_compilation = kwargs.get("compile", True)
        kwargs["compile"] = False  # avoid extra compilation in the base class

        super().__init__(
            model,
            config,
            device=device,
            dynamic_shapes=False,
            ov_config=ov_config,
            model_save_dir=model_save_dir,
            **kwargs,
        )

        self.is_dynamic = dynamic_shapes
        use_cache = kwargs.pop("use_cache", True)
        stateful = kwargs.pop("stateful", None)  # None means taking a model "as-is"
        model_has_sinks = model_has_state(self.model)
        self.use_cache = any("past_key_values" in key.get_any_name() for key in model.inputs) or model_has_sinks
        self.stateful = model_has_sinks
        self.main_input_name = "input_ids"
        self.num_pkv = 2
        self.normalized_config = NormalizedConfigManager.get_normalized_config_class(config.model_type)(config)
        self.key_value_input_names = [key for key in self.input_names if "key_values" in key]
        self.key_value_output_names = [key for key in self.output_names if "present" in key]
        self._original_model = self.model.clone()  # keep original model for serialization
        self._pkv_precision = Type.f32
        self.next_beam_idx = None
        self.update_pkv_precision()
        if self.is_dynamic:
            self.model = self._reshape(self.model, -1, -1)

        if self.stateful or stateful:
            ensure_stateful_is_available()

        def raise_error(model_prop, user_prop, name):
            raise ValueError(
                f"`{name}` was set to `{user_prop}` but the loaded model only supports `{name}={model_prop}`. "
                f"Please load your current model with `{name}={model_prop}` or export the original model "
                f"once again with `{name}={user_prop}` when calling the `from_pretrained` method. "
                "To export your model, simply set `export=True`."
            )

        if stateful is not None and self.stateful and not stateful:
            # We cannot transform stateful model to stateless
            raise_error(self.stateful, stateful, "stateful")

        if not self.stateful and stateful:
            # We can transform stateless model to stateful
            self._make_stateful()

        if enable_compilation:
            self.compile()

        if use_cache ^ self.use_cache:
            raise_error(self.use_cache, use_cache, "use_cache")

    def update_pkv_precision(self, force_fp32=False):
        if not self.use_cache or self.stateful:
            return

        pkv_precision = Type.f32
        if not force_fp32:
            device = self._device.upper()
            try:
                if "INFERENCE_PRECISION_HINT" in core.get_property(device, "SUPPORTED_PROPERTIES"):
                    pkv_precision = core.get_property(device, "INFERENCE_PRECISION_HINT")
            except RuntimeError:  # use default precision when get_property fails, e.g. when device is "AUTO:GPU"
                pass

            # ov_config["INFERENCE_PRECISION_HINT"] may override the prefer precision
            if self.ov_config:
                inference_precision_hint = self.ov_config.get("INFERENCE_PRECISION_HINT", "")
                if inference_precision_hint in STR_TO_OV_TYPE:
                    pkv_precision = STR_TO_OV_TYPE[inference_precision_hint]

            ppp = PrePostProcessor(self.model)
            for key in self.model.inputs:
                if "past_key_values" in key.get_any_name() and pkv_precision != key.get_element_type():
                    ppp.input(key.get_any_name()).tensor().set_element_type(pkv_precision)
            for key in self.model.outputs:
                if "present" in key.get_any_name() and pkv_precision != key.get_element_type():
                    ppp.output(key.get_any_name()).tensor().set_element_type(pkv_precision)

            self.model = ppp.build()
            self._pkv_precision = pkv_precision
        else:
            if hasattr(self, "_pkv_precision") and self._pkv_precision != Type.f32:
                self._pkv_precision = Type.f32
                self.model = self._original_model.clone()
                if self.is_dynamic:
                    self.model = self._reshape(self.model, -1, -1)
                self.request = None

    def _save_pretrained(self, save_directory: Union[str, Path]):
        """
        Saves the model to the OpenVINO IR format so that it can be re-loaded using the
        [`~optimum.intel.openvino.modeling.OVModel.from_pretrained`] class method.

        Arguments:
            save_directory (`str` or `Path`):
                The directory where to save the model files.
        """
        model_to_save = self.model if self._pkv_precision == Type.f32 else self._original_model
        dst_path = os.path.join(save_directory, OV_XML_FILE_NAME)
        openvino.save_model(model_to_save, dst_path, compress_to_fp16=False)

    @classmethod
    def _from_transformers(
        cls,
        model_id: str,
        config: PretrainedConfig,
        use_auth_token: Optional[Union[bool, str]] = None,
        revision: Optional[str] = None,
        force_download: bool = False,
        cache_dir: Optional[str] = None,
        subfolder: str = "",
        local_files_only: bool = False,
        task: Optional[str] = None,
        use_cache: bool = True,
        trust_remote_code: bool = False,
        load_in_8bit: Optional[bool] = None,
        **kwargs,
    ):
        if config.model_type.replace("_", "-") not in _SUPPORTED_ARCHITECTURES:
            logger.warning(
                f"This architecture : {config.model_type} was not validated, only :{', '.join(_SUPPORTED_ARCHITECTURES)} architectures were "
                "validated, use at your own risk."
            )
        save_dir = TemporaryDirectory()
        save_dir_path = Path(save_dir.name)

        if task is None:
            task = cls.export_feature

            if use_cache:
                task = task + "-with-past"

        compression_option = None
        if load_in_8bit is not None:
            compression_option = "int8" if load_in_8bit else "fp32"
        main_export(
            model_name_or_path=model_id,
            output=save_dir_path,
            task=task,
            subfolder=subfolder,
            revision=revision,
            cache_dir=cache_dir,
            use_auth_token=use_auth_token,
            local_files_only=local_files_only,
            force_download=force_download,
            trust_remote_code=trust_remote_code,
            compression_option=compression_option,
        )

        config.is_decoder = True
        config.is_encoder_decoder = False
        config.save_pretrained(save_dir_path)
        return cls._from_pretrained(
            model_id=save_dir_path, config=config, use_cache=use_cache, load_in_8bit=False, **kwargs
        )

    def _reshape(
        self,
        model: openvino.runtime.Model,
        batch_size: int,
        sequence_length: int,
        height: int = None,
        width: int = None,
    ):
        if height is not None:
            logger.warning(f"`height` set to `{height}` will be ignored during reshaping operation.")

        if width is not None:
            logger.warning(f"`width` set to `{width}` will be ignored during reshaping operation.")

        shapes = {}
        for inputs in model.inputs:
            shapes[inputs] = inputs.get_partial_shape()
            shapes[inputs][0] = -1
            input_name = inputs.get_any_name()
            if input_name.startswith("past_key_values"):
                if len(inputs.partial_shape) == 3 and input_name.endswith("value"):
                    shapes[inputs][1] = -1
                else:
                    shapes[inputs][2] = -1
            elif input_name.startswith("beam_idx"):
                shapes[inputs][0] = -1
            else:
                shapes[inputs][1] = -1
        model.reshape(shapes)
        return model

    def reshape(self, batch_size: int, sequence_length: int):
        logger.warning("Static shapes are not supported for causal language model.")
        return self

    def compile(self):
        if self.compiled_model is None:
            super().compile()

    def _make_stateful(self):
        patch_stateful(self.config, self.model)
        self.stateful = True


@add_start_docstrings(
    """
    OpenVINO Model with a causal language modeling head on top (linear layer with weights tied to the input
    embeddings).
    """,
    MODEL_START_DOCSTRING,
)
class OVModelForCausalLM(OVBaseDecoderModel, GenerationMixin):
    export_feature = "text-generation"
    auto_model_class = AutoModelForCausalLM

    @add_start_docstrings_to_model_forward(
        INPUTS_DOCSTRING.format("batch_size, sequence_length")
        + TEXT_GENERATION_EXAMPLE.format(
            processor_class=_TOKENIZER_FOR_DOC,
            model_class="OVModelForCausalLM",
            checkpoint="gpt2",
        )
    )

    def create_infer_request(self):
        if self.compiled_model is None:
            super().compile()        
        return self.compiled_model.create_infer_request()

    def generate(self, *args, **kwargs):
        if kwargs.get("infer_request") is None:
            kwargs["infer_request"] = self.create_infer_request()
        return super().generate(*args, **kwargs)

    def __call__(self, *args, **kwargs):
        if kwargs.get("infer_request") is None:
            kwargs["infer_request"] = self.create_infer_request()
        return super().__call__(*args, **kwargs)
    
    def forward(
        self,
        input_ids: torch.LongTensor,
        infer_request: openvino.runtime.InferRequest,
        attention_mask: Optional[torch.LongTensor] = None,
        past_key_values: Optional[Tuple[Tuple[torch.FloatTensor]]] = None,
        position_ids: Optional[torch.LongTensor] = None,
        **kwargs,
    ) -> CausalLMOutputWithPast:
        self.compile()

        if self.use_cache and past_key_values is not None:
            input_ids = input_ids[:, -1:]

        batch_size = input_ids.shape[0]
        if self.config.model_type == "bloom":
            batch_size *= self.normalized_config.num_attention_heads

        inputs = {}
        past_len = 0
        if not self.stateful:
            if past_key_values is not None:
                if self.config.model_type not in MULTI_QUERY_ATTN_MODELS:
                    past_len = past_key_values[0][1].shape[-2]
                    if self._pkv_precision == Type.bf16:
                        # numpy does not support bf16, pretending f16, should change to bf16
                        past_key_values = tuple(
                            Tensor(past_key_value, past_key_value.shape, Type.bf16)
                            for pkv_per_layer in past_key_values
                            for past_key_value in pkv_per_layer
                        )
                    else:
                        # Flatten the past_key_values
                        past_key_values = tuple(
                            past_key_value for pkv_per_layer in past_key_values for past_key_value in pkv_per_layer
                        )
                else:
                    past_len = past_key_values[0].shape[-2]

                # Add the past_key_values to the decoder inputs
                inputs = dict(zip(self.key_value_input_names, past_key_values))

            # Create empty past_key_values for decoder_with_past first generation step
            elif self.use_cache:
                for input_name in self.key_value_input_names:
                    model_inputs = self.model.input(input_name)
                    shape = model_inputs.get_partial_shape()
                    if self.config.model_type == "chatglm":
                        shape[0] = 0
                        shape[1] = batch_size
                    else:
                        shape[0] = batch_size
                        if shape[2].is_dynamic:
                            shape[2] = 0
                        else:
                            shape[1] = 0
                    inputs[input_name] = Tensor(model_inputs.get_element_type(), shape.get_shape())
        else:
            # past_key_values are not used explicitly, instead they are handled inside the model
            if past_key_values is None:
                # Need a marker to differentiate the first generate iteration from the others in
                # the first condition at the function beginning above.
                # It should be something that is not None and it should be True when converted to Boolean.
                past_key_values = ((),)
                # This is the first iteration in a sequence, reset all states
<<<<<<< HEAD
                if hasattr(infer_request, "reset_state"):
                    infer_request.reset_state()
                else:
                    for state in infer_request.query_state():
                        state.reset()
=======
                self.request.reset_state()
>>>>>>> 045cc696
                # Set initial value for the next beam_idx input that will be used at the current iteration
                # and will be optionally updated by _reorder_cache at the next iterations if beam_search is used
                self.next_beam_idx = np.arange(batch_size, dtype=int)

        inputs["input_ids"] = np.array(input_ids)
        # Add the attention_mask inputs when needed
        if "attention_mask" in self.input_names or "position_ids" in self.input_names:
            if attention_mask is not None:
                attention_mask = np.array(attention_mask)
            else:
                attention_mask = np.ones(
                    (input_ids.shape[0], input_ids.shape[1] + past_len), dtype=inputs["input_ids"].dtype
                )

        if "attention_mask" in self.input_names:
            inputs["attention_mask"] = attention_mask

        if "position_ids" in self.input_names:
            if position_ids is not None:
                position_ids = np.array(position_ids)
            else:
                position_ids = np.cumsum(attention_mask, axis=1) - 1
                position_ids[attention_mask == 0] = 1
                if past_key_values:
                    position_ids = np.expand_dims(position_ids[:, -1], axis=-1)

            inputs["position_ids"] = position_ids

        if "beam_idx" in self.input_names:
            inputs["beam_idx"] = (
                self.next_beam_idx if self.next_beam_idx is not None else np.arange(batch_size, dtype=int)
            )

        # Run inference
        infer_request.start_async(inputs, share_inputs=True)
        infer_request.wait()
        logits = torch.from_numpy(infer_request.get_tensor("logits").data).to(self.device)

        if not self.stateful:
            if self.use_cache:
                # Tuple of length equal to : number of layer * number of past_key_value per decoder layer (2 corresponds to the self-attention layer)
                past_key_values = tuple(infer_request.get_tensor(key).data for key in self.key_value_output_names)
                if self.config.model_type not in MULTI_QUERY_ATTN_MODELS:
                    # Tuple of tuple of length `n_layers`, with each tuple of length equal to 2 (k/v of self-attention)
                    past_key_values = tuple(
                        past_key_values[i : i + self.num_pkv] for i in range(0, len(past_key_values), self.num_pkv)
                    )
            else:
                past_key_values = None
        return CausalLMOutputWithPast(logits=logits, past_key_values=past_key_values)

    # Adapted from transformers.models.gpt2.modeling_gpt2.GPT2LMHeadModel.prepare_inputs_for_generation
    def prepare_inputs_for_generation(self, input_ids, past_key_values=None, **kwargs):
        # if model is used as a decoder in encoder-decoder model, the decoder attention mask is created on the fly
        attention_mask = kwargs.get("attention_mask", None)
        use_cache = kwargs.get("use_cache", None)
        infer_request = kwargs.get("infer_request", None)
        position_ids = kwargs.get("position_ids", None)
        if attention_mask is not None and position_ids is None:
            # create position_ids on the fly for batch generation
            position_ids = attention_mask.long().cumsum(-1) - 1
            position_ids.masked_fill_(attention_mask == 0, 1)
            if past_key_values:
                position_ids = position_ids[:, -1].unsqueeze(-1)

        return {
            "input_ids": input_ids,
            "past_key_values": past_key_values,
            "use_cache": use_cache,
            "position_ids": position_ids,
            "attention_mask": attention_mask,
            "infer_request": infer_request,
        }

    # Adapted from transformers.models.gpt2.modeling_gpt2.GPT2LMHeadModel._reorder_cache
    def _reorder_cache(
        self, past_key_values: Tuple[Tuple[torch.Tensor]], beam_idx: torch.Tensor
    ) -> Tuple[Tuple[torch.Tensor]]:
        """
        This function is used to re-order the `past_key_values` cache if [`~PreTrainedModel.beam_search`] or
        [`~PreTrainedModel.beam_sample`] is called.
        This is required to match `past_key_values` with the correct beam_idx at every generation step.
        """
        if self.stateful:
            # TODO: Apply it differently based on model type
            # TODO: At least for bloom we need to replicate values for each attention head
            self.next_beam_idx = np.array(beam_idx)  # save beam_idx to be used as an input in the next iteration
            return past_key_values
        else:
            return tuple(
                tuple(np.take(past_state, beam_idx, 0) for past_state in layer_past) for layer_past in past_key_values
            )

    def can_generate(self):
        """Returns True to validate the check that the model using `GenerationMixin.generate()` can indeed generate."""
        return True

    @classmethod
    def _from_pretrained(
        cls,
        model_id: Union[str, Path],
        config: PretrainedConfig,
        use_auth_token: Optional[Union[bool, str, None]] = None,
        revision: Optional[Union[str, None]] = None,
        force_download: bool = False,
        cache_dir: Optional[str] = None,
        file_name: Optional[str] = None,
        subfolder: str = "",
        from_onnx: bool = False,
        local_files_only: bool = False,
        load_in_8bit: bool = False,
        **kwargs,
    ):
        model_path = Path(model_id)
        default_file_name = ONNX_WEIGHTS_NAME if from_onnx else OV_XML_FILE_NAME
        file_name = file_name or default_file_name

        model_cache_path = cls._cached_file(
            model_path=model_path,
            use_auth_token=use_auth_token,
            revision=revision,
            force_download=force_download,
            cache_dir=cache_dir,
            file_name=file_name,
            subfolder=subfolder,
            local_files_only=local_files_only,
        )

        model = cls.load_model(model_cache_path, load_in_8bit=load_in_8bit)

        model_type = config.model_type.replace("_", "-")
        if model_type == "bloom":
            init_cls = OVBloomForCausalLM
        elif model_type == "mpt":
            init_cls = OVMPTForCausalLM
        elif model_type == "opt":
            init_cls = OVOPTForCausalLM
        elif model_type == "gpt-bigcode":
            init_cls = OVGPTBigCodeForCausalLM
        else:
            init_cls = cls

        return init_cls(model=model, config=config, model_save_dir=model_cache_path.parent, **kwargs)


class OVBloomForCausalLM(OVModelForCausalLM):
    # Adapted from transformers.models.bloom.modeling_bloom.BloomForCausalLM.prepare_inputs_for_generation
    def prepare_inputs_for_generation(self, input_ids, past_key_values=None, **kwargs):
        attention_mask = kwargs.get("attention_mask", None)
        use_cache = kwargs.get("use_cache", None)
        infer_request = kwargs.get("infer_request", None)

        # only last token for input_ids if past is not None
        if past_key_values and not self.stateful:
            # the cache may be in the stardard format (e.g. in contrastive search), convert to bloom's format if needed
            if past_key_values[0][0].shape[0] == input_ids.shape[0]:
                past_key_values = self._convert_to_bloom_cache(past_key_values)

        return {
            "input_ids": input_ids,
            "past_key_values": past_key_values,
            "use_cache": use_cache,
            "position_ids": None,
            "attention_mask": attention_mask,
            "infer_request" : infer_request,
        }

    # Adapted from transformers.models.bloom.modeling_bloom.BloomForCausalLM._reorder_cache
    def _reorder_cache(
        self, past_key_values: Tuple[Tuple[torch.Tensor]], beam_idx: torch.Tensor
    ) -> Tuple[Tuple[torch.Tensor]]:
        """
        This function is used to re-order the `past_key_values` cache if [`~PreTrainedModel.beam_search`] or
        [`~PreTrainedModel.beam_sample`] is called for bloom architecture.
        This is required to match `past_key_values` with the correct beam_idx at every generation step.
        """
        if self.stateful:
            beam_idx = np.array(beam_idx)
            batch_size = beam_idx.shape[0]
            indices = np.array(range(batch_size * self.normalized_config.num_attention_heads))
            indices = indices.reshape([batch_size, self.normalized_config.num_attention_heads])
            self.next_beam_idx = np.take(indices, beam_idx, 0).flatten()
            return past_key_values
        else:
            standardized_past = self._convert_to_standard_cache(past_key_values, batch_size=len(beam_idx))
            reordered_past = tuple(
                (
                    np.take(layer_past[0], beam_idx, 0),
                    np.take(layer_past[1], beam_idx, 0),
                )
                for layer_past in standardized_past
            )
            return self._convert_to_bloom_cache(reordered_past)

    # Copied from transformers.models.bloom.modeling_bloom.BloomPreTrainedModel._convert_to_bloom_cache
    @staticmethod
    def _convert_to_bloom_cache(past_key_value: Tuple[Tuple[torch.Tensor]]) -> Tuple[Tuple[torch.Tensor]]:
        """
        Converts the cache to the format expected by Bloom, i.e. to tuple(tuple([batch_size * num_heads, ...]))
        """
        batch_size, num_heads, head_dim, seq_length = past_key_value[0][0].shape
        batch_size_times_num_heads = batch_size * num_heads
        # key:  [batch_size, num_heads, head_dim, seq_length] -> [batch_size * num_heads, head_dim, seq_length]
        # value: [batch_size, num_heads, seq_length, head_dim] -> [batch_size * num_heads, seq_length, head_dim]
        return tuple(
            (
                layer_past[0].reshape((batch_size_times_num_heads, head_dim, seq_length)),
                layer_past[1].reshape((batch_size_times_num_heads, seq_length, head_dim)),
            )
            for layer_past in past_key_value
        )

    # Adapted from transformers.models.bloom.modeling_bloom.BloomPreTrainedModel._convert_to_standard_cache
    def _convert_to_standard_cache(
        self, past_key_value: Tuple[Tuple[torch.Tensor]], batch_size: int
    ) -> Tuple[Tuple[torch.Tensor]]:
        """
        Standardizes the format of the cache so as to match most implementations, i.e. to tuple(tuple([batch_size, num_heads, ...]))
        """
        batch_size_times_num_heads, head_dim, seq_length = past_key_value[0][0].shape
        num_heads = batch_size_times_num_heads // batch_size
        # key: [batch_size * num_heads, head_dim, seq_length] -> [batch_size, num_heads, head_dim, seq_length]
        # value: [batch_size * num_heads, seq_length, head_dim] -> [batch_size, num_heads, seq_length, head_dim]
        return tuple(
            (
                layer_past[0].reshape((batch_size, num_heads, head_dim, seq_length)),
                layer_past[1].reshape((batch_size, num_heads, seq_length, head_dim)),
            )
            for layer_past in past_key_value
        )


class OVOPTForCausalLM(OVModelForCausalLM):
    # Adapted from transformers.models.gpt2.modeling_gpt2.GPT2LMHeadModel.prepare_inputs_for_generation
    def prepare_inputs_for_generation(self, input_ids, past_key_values=None, **kwargs):
        attention_mask = kwargs.get("attention_mask", None)
        use_cache = kwargs.get("use_cache", None)
        infer_request = kwargs.get("infer_request", None)

        return {
            "input_ids": input_ids,
            "past_key_values": past_key_values,
            "use_cache": use_cache,
            "position_ids": None,
            "attention_mask": attention_mask,
            "infer_request": infer_request,
        }


class OVMPTForCausalLM(OVModelForCausalLM):
    # Adapted from transformers.models.gpt2.modeling_gpt2.GPT2LMHeadModel.prepare_inputs_for_generation
    def prepare_inputs_for_generation(self, input_ids, past_key_values=None, **kwargs):
        attention_mask = kwargs.get("attention_mask", None)
        use_cache = kwargs.get("use_cache", None)
        infer_request = kwargs.get("infer_request", None)

        return {
            "input_ids": input_ids,
            "past_key_values": past_key_values,
            "use_cache": use_cache,
            "position_ids": None,
            "attention_mask": attention_mask,
            "infer_request": infer_request,
        }


class OVGPTBigCodeForCausalLM(OVModelForCausalLM):
    # Adapted from transformers.models.gpt_bigcode.modeling_gpt_bigcode.GPTBigCodeForCausalLM._reorder_cache
    def _reorder_cache(
        self, past_key_values: Tuple[Tuple[torch.Tensor]], beam_idx: torch.Tensor
    ) -> Tuple[Tuple[torch.Tensor]]:
        if self.stateful:
            self.next_beam_idx = np.array(beam_idx)  # save beam_idx to be used as an input in the next iteration
            return past_key_values
        else:
            return tuple(np.take(layer_past, beam_idx, 0) for layer_past in past_key_values)<|MERGE_RESOLUTION|>--- conflicted
+++ resolved
@@ -415,15 +415,8 @@
                 # It should be something that is not None and it should be True when converted to Boolean.
                 past_key_values = ((),)
                 # This is the first iteration in a sequence, reset all states
-<<<<<<< HEAD
-                if hasattr(infer_request, "reset_state"):
-                    infer_request.reset_state()
-                else:
-                    for state in infer_request.query_state():
-                        state.reset()
-=======
-                self.request.reset_state()
->>>>>>> 045cc696
+                infer_request.reset_state()
+
                 # Set initial value for the next beam_idx input that will be used at the current iteration
                 # and will be optionally updated by _reorder_cache at the next iterations if beam_search is used
                 self.next_beam_idx = np.arange(batch_size, dtype=int)

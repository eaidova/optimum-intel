--- conflicted
+++ resolved
@@ -41,11 +41,7 @@
         "onnxruntime<1.15.0",
     ],
     "openvino": ["openvino==2023.1.0.dev20230728", "onnx", "onnxruntime"],
-<<<<<<< HEAD
-    "nncf": ["nncf>=2.5.0"],
-=======
     "nncf": ["git+https://github.com/openvinotoolkit/nncf.git"],
->>>>>>> a1fc66d4
     "ipex": ["intel-extension-for-pytorch", "onnx"],
     "diffusers": ["diffusers", "invisible-watermark>=0.2.0"],
     "quality": QUALITY_REQUIRE,

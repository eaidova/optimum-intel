#  Copyright 2024 The HuggingFace Team. All rights reserved.
#
#  Licensed under the Apache License, Version 2.0 (the "License");
#  you may not use this file except in compliance with the License.
#  You may obtain a copy of the License at
#
#      http://www.apache.org/licenses/LICENSE-2.0
#
#  Unless required by applicable law or agreed to in writing, software
#  distributed under the License is distributed on an "AS IS" BASIS,
#  WITHOUT WARRANTIES OR CONDITIONS OF ANY KIND, either express or implied.
#  See the License for the specific language governing permissions and
#  limitations under the License.

from copy import deepcopy
from typing import TYPE_CHECKING, Any, Dict, Optional, Tuple, Union

from packaging import version
from transformers.utils import is_tf_available

from optimum.exporters.onnx.config import TextDecoderOnnxConfig, TextDecoderWithPositionIdsOnnxConfig
from optimum.exporters.onnx.model_configs import FalconOnnxConfig, GemmaOnnxConfig, LlamaOnnxConfig
from optimum.exporters.tasks import TasksManager
from optimum.utils import DEFAULT_DUMMY_SHAPES
from optimum.utils.input_generators import (
    DummyInputGenerator,
    DummyPastKeyValuesGenerator,
    DummyTextInputGenerator,
    FalconDummyPastKeyValuesGenerator,
    MistralDummyPastKeyValuesGenerator,
)
from optimum.utils.normalized_config import NormalizedTextConfig

from .model_patcher import (
    BaichuanModelPatcher,
    ChatGLMModelPatcher,
    GemmaModelPatcher,
    LlamaModelPatcher,
    MixtralModelPatcher,
    QwenModelPatcher,
)


def init_model_configs():
    supported_model_types = [
        "_SUPPORTED_MODEL_TYPE",
        "_DIFFUSERS_SUPPORTED_MODEL_TYPE",
        "_TIMM_SUPPORTED_MODEL_TYPE",
        "_SENTENCE_TRANSFORMERS_SUPPORTED_MODEL_TYPE",
    ]

    for supported_models_config in supported_model_types:
        supported_models = getattr(TasksManager, supported_models_config)
        for model, export_configs in supported_models.items():
            if "onnx" not in export_configs:
                continue
            onnx_config = export_configs["onnx"]
            supported_models[model]["openvino"] = deepcopy(onnx_config)

        setattr(TasksManager, supported_models_config, supported_models)


init_model_configs()


if TYPE_CHECKING:
    from transformers.modeling_utils import PreTrainedModel

    from optimum.exporters.onnx.model_patcher import ModelPatcher

    if is_tf_available():
        from transformers.modeling_tf_utils import TFPreTrainedModel


register_in_tasks_manager = TasksManager.create_register("openvino", overwrite_existing=True)


@register_in_tasks_manager("baichuan", *["text-generation", "text-generation-with-past"], library_name="transformers")
class BaichaunOpenVINOConfig(TextDecoderWithPositionIdsOnnxConfig):
    DEFAULT_ONNX_OPSET = 13
    NORMALIZED_CONFIG_CLASS = NormalizedTextConfig.with_args(
        num_layers="num_hidden_layers", num_attention_heads="num_attention_heads", hidden_size="hidden_size"
    )

    def patch_model_for_export(
        self, model: Union["PreTrainedModel", "TFPreTrainedModel"], model_kwargs: Optional[Dict[str, Any]] = None
    ) -> "ModelPatcher":
        return BaichuanModelPatcher(self, model, model_kwargs=model_kwargs)


@register_in_tasks_manager("qwen2", *["text-generation", "text-generation-with-past"], library_name="transformers")
class Qwen2OpenVINOConfig(TextDecoderWithPositionIdsOnnxConfig):
    DEFAULT_ONNX_OPSET = 14

    DUMMY_INPUT_GENERATOR_CLASSES = (DummyTextInputGenerator, MistralDummyPastKeyValuesGenerator)
    DUMMY_PKV_GENERATOR_CLASS = MistralDummyPastKeyValuesGenerator
    NORMALIZED_CONFIG_CLASS = NormalizedTextConfig


@register_in_tasks_manager("minicpm", *["text-generation", "text-generation-with-past"], library_name="transformers")
class MiniCPMOpenVINOConfig(TextDecoderWithPositionIdsOnnxConfig):
    DEFAULT_ONNX_OPSET = 14

    DUMMY_INPUT_GENERATOR_CLASSES = (DummyTextInputGenerator, MistralDummyPastKeyValuesGenerator)
    DUMMY_PKV_GENERATOR_CLASS = MistralDummyPastKeyValuesGenerator
    NORMALIZED_CONFIG_CLASS = NormalizedTextConfig


@register_in_tasks_manager("stablelm", *["text-generation", "text-generation-with-past"], library_name="transformers")
class StableLMOpenVINOConfig(TextDecoderWithPositionIdsOnnxConfig):
    DEFAULT_ONNX_OPSET = 14

    DUMMY_INPUT_GENERATOR_CLASSES = (DummyTextInputGenerator, MistralDummyPastKeyValuesGenerator)
    DUMMY_PKV_GENERATOR_CLASS = MistralDummyPastKeyValuesGenerator
    NORMALIZED_CONFIG_CLASS = NormalizedTextConfig


class ChatGLM2DummyPastKeyValuesGenerator(DummyPastKeyValuesGenerator):
    def __init__(
        self,
        task: str,
        normalized_config: NormalizedTextConfig,
        batch_size: int = DEFAULT_DUMMY_SHAPES["batch_size"],
        sequence_length: int = DEFAULT_DUMMY_SHAPES["sequence_length"],
        random_batch_size_range: Optional[Tuple[int, int]] = None,
        random_sequence_length_range: Optional[Tuple[int, int]] = None,
        **kwargs,
    ):
        super().__init__(
            task=task,
            normalized_config=normalized_config,
            batch_size=batch_size,
            sequence_length=sequence_length,
            random_batch_size_range=random_batch_size_range,
            random_sequence_length_range=random_sequence_length_range,
        )
        self.multi_query_group_num = normalized_config.multi_query_group_num
        self.head_dim = normalized_config.kv_channels

    def generate(self, input_name: str, framework: str = "pt", int_dtype: str = "int64", float_dtype: str = "fp32"):
        past_key_shape = (
            self.sequence_length,
            self.batch_size,
            self.multi_query_group_num,
            self.head_dim,
        )
        past_value_shape = (
            self.sequence_length,
            self.batch_size,
            self.multi_query_group_num,
            self.head_dim,
        )
        return [
            (
                self.random_float_tensor(past_key_shape, framework=framework, dtype=float_dtype),
                self.random_float_tensor(past_value_shape, framework=framework, dtype=float_dtype),
            )
            for _ in range(self.num_layers)
        ]


@register_in_tasks_manager("chatglm", *["text-generation", "text-generation-with-past"], library_name="transformers")
class ChatGLM2OpenVINOConfig(TextDecoderWithPositionIdsOnnxConfig):
    NORMALIZED_CONFIG_CLASS = NormalizedTextConfig.with_args(vocab_size="padded_vocab_size", num_layers="num_layers")
    DUMMY_INPUT_GENERATOR_CLASSES = (DummyTextInputGenerator, ChatGLM2DummyPastKeyValuesGenerator)
    DUMMY_PKV_GENERATOR_CLASS = ChatGLM2DummyPastKeyValuesGenerator

    def generate_dummy_inputs(self, framework: str = "pt", **kwargs):
        dummy_inputs_generators = self._create_dummy_input_generator_classes(**kwargs)

        dummy_inputs = {}
        input_names = [key for key in self.inputs.keys() if not key.startswith("past_key_values")]
        if self.use_past_in_inputs and self.use_cache_branch is not False:
            input_names.append("past_key_values")

        for input_name in input_names:
            input_was_inserted = False
            for dummy_input_gen in dummy_inputs_generators:
                if dummy_input_gen.supports_input(input_name):
                    dummy_inputs[input_name] = self.overwrite_shape_and_generate_input(
                        dummy_input_gen,
                        input_name,
                        framework,
                        input_shapes=kwargs,
                    )
                    input_was_inserted = True
                    break
            if not input_was_inserted:
                raise RuntimeError(
                    f'Could not generate dummy input for "{input_name}". Try adding a proper dummy input generator to the model ONNX config.'
                )

        # refer to https://github.com/huggingface/optimum/pull/764
        if (
            self.use_past_in_inputs
            and self.PAD_ATTENTION_MASK_TO_PAST
            and self.use_cache_branch is not False
            and "attention_mask" in dummy_inputs
        ):
            # Obtain the past sequence length from the value instead of the key (Bloom). ChatGLM has seq_len in 0 dim instead of -2
            past_present_length = dummy_inputs["input_ids"].shape[1] + dummy_inputs["past_key_values"][0][1].shape[0]

            dummy_inputs["attention_mask"] = DummyInputGenerator.pad_input_on_dim(
                dummy_inputs["attention_mask"],
                desired_length=past_present_length,
                dim=1,
                dtype=dummy_inputs["attention_mask"].dtype,
            )

        return dummy_inputs

    def add_past_key_values(self, inputs_or_outputs: Dict[str, Dict[int, str]], direction: str):
        """
        Fills `input_or_outputs` mapping with past_key_values dynamic axes considering the direction.

        Args:
            inputs_or_outputs (`Dict[str, Dict[int, str]]`): The mapping to fill.
            direction (`str`):
                either "inputs" or "outputs", it specifies whether `input_or_outputs` is the input mapping or the
                output mapping, this is important for axes naming.
        """
        if direction not in ["inputs", "outputs"]:
            raise ValueError(f'direction must either be "inputs" or "outputs", but {direction} was given')

        if direction == "inputs":
            decoder_sequence_name = "past_sequence_length"
            name = "past_key_values"
        else:
            decoder_sequence_name = "past_sequence_length + present_lenght"
            name = "present"

        for i in range(self._normalized_config.num_layers):
            inputs_or_outputs[f"{name}.{i}.key"] = {1: "batch_size", 0: decoder_sequence_name}
            inputs_or_outputs[f"{name}.{i}.value"] = {1: "batch_size", 0: decoder_sequence_name}

    def patch_model_for_export(
        self, model: Union["PreTrainedModel", "TFPreTrainedModel"], model_kwargs: Optional[Dict[str, Any]] = None
    ) -> "ModelPatcher":
        return ChatGLMModelPatcher(self, model, model_kwargs=model_kwargs)


@register_in_tasks_manager("mixtral", *["text-generation", "text-generation-with-past"], library_name="transformers")
class MixtralOpenVINOConfig(TextDecoderWithPositionIdsOnnxConfig):
    # This is because of the patching of torch.triu in AttentionMaskConverter, that exists from transformers>=4.35
    MIN_TRANSFORMERS_VERSION = version.parse("4.34.99")

    # The ONNX export of this architecture needs the Trilu operator support, available since opset 14
    DEFAULT_ONNX_OPSET = 14
    DUMMY_INPUT_GENERATOR_CLASSES = (
        MistralDummyPastKeyValuesGenerator,
    ) + TextDecoderOnnxConfig.DUMMY_INPUT_GENERATOR_CLASSES
    DUMMY_PKV_GENERATOR_CLASS = MistralDummyPastKeyValuesGenerator
    NORMALIZED_CONFIG_CLASS = NormalizedTextConfig.with_args(num_key_value_heads="num_key_value_heads", allow_new=True)

    def patch_model_for_export(
        self, model: Union["PreTrainedModel", "TFPreTrainedModel"], model_kwargs: Optional[Dict[str, Any]] = None
    ) -> "ModelPatcher":
        return MixtralModelPatcher(self, model, model_kwargs=model_kwargs)


@register_in_tasks_manager(
    "gemma",
    *[
        "feature-extraction",
        "feature-extraction-with-past",
        "text-generation",
        "text-generation-with-past",
        "text-classification",
    ],
    library_name="transformers",
)
class GemmaOpenVINOConfig(GemmaOnnxConfig):
    def patch_model_for_export(
        self, model: Union["PreTrainedModel", "TFPreTrainedModel"], model_kwargs: Optional[Dict[str, Any]] = None
    ) -> "ModelPatcher":
        return GemmaModelPatcher(self, model, model_kwargs=model_kwargs)


@register_in_tasks_manager(
    "llama",
    *[
        "feature-extraction",
        "feature-extraction-with-past",
        "text-generation",
        "text-generation-with-past",
        "text-classification",
    ],
    library_name="transformers",
)
class LlamaOpenVINOConfig(LlamaOnnxConfig):
    def patch_model_for_export(
        self, model: Union["PreTrainedModel", "TFPreTrainedModel"], model_kwargs: Optional[Dict[str, Any]] = None
    ) -> "ModelPatcher":
        return LlamaModelPatcher(self, model, model_kwargs=model_kwargs)


class QwenDummyPastKeyValuesGenerator(DummyPastKeyValuesGenerator):
    def __init__(
        self,
        task: str,
        normalized_config: NormalizedTextConfig,
        batch_size: int = DEFAULT_DUMMY_SHAPES["batch_size"],
        sequence_length: int = DEFAULT_DUMMY_SHAPES["sequence_length"],
        random_batch_size_range: Optional[Tuple[int, int]] = None,
        random_sequence_length_range: Optional[Tuple[int, int]] = None,
        **kwargs,
    ):
        super().__init__(
            task=task,
            normalized_config=normalized_config,
            batch_size=batch_size,
            sequence_length=sequence_length,
            random_batch_size_range=random_batch_size_range,
            random_sequence_length_range=random_sequence_length_range,
        )
        self.kv_channels = normalized_config.kv_channels

    def generate(self, input_name: str, framework: str = "pt", int_dtype: str = "int64", float_dtype: str = "fp32"):
        past_key_shape = (self.batch_size, self.sequence_length, self.num_attention_heads, self.kv_channels)
        past_value_shape = (self.batch_size, self.sequence_length, self.num_attention_heads, self.kv_channels)
        return [
            (
                self.random_float_tensor(past_key_shape, framework=framework, dtype=float_dtype),
                self.random_float_tensor(past_value_shape, framework=framework, dtype=float_dtype),
            )
            for _ in range(self.num_layers)
        ]


@register_in_tasks_manager("qwen", *["text-generation", "text-generation-with-past"])
class QwenOpenVINOConfig(TextDecoderWithPositionIdsOnnxConfig):
    DEFAULT_ONNX_OPSET = 14
    NORMALIZED_CONFIG_CLASS = NormalizedTextConfig.with_args(
        num_layers="num_hidden_layers", num_attention_heads="num_attention_heads", hidden_size="hidden_size"
    )
    DUMMY_INPUT_GENERATOR_CLASSES = (DummyTextInputGenerator, QwenDummyPastKeyValuesGenerator)
    DUMMY_PKV_GENERATOR_CLASS = QwenDummyPastKeyValuesGenerator
    no_position_ids = False

    def generate_dummy_inputs(self, framework: str = "pt", **kwargs):
        dummy_inputs_generators = self._create_dummy_input_generator_classes(**kwargs)

        dummy_inputs = {}
        input_names = [key for key in self.inputs.keys() if not key.startswith("past_key_values")]
        if self.use_past_in_inputs and self.use_cache_branch is not False:
            input_names.append("past_key_values")

        for input_name in input_names:
            input_was_inserted = False
            for dummy_input_gen in dummy_inputs_generators:
                if dummy_input_gen.supports_input(input_name):
                    dummy_inputs[input_name] = self.overwrite_shape_and_generate_input(
                        dummy_input_gen,
                        input_name,
                        framework,
                        input_shapes=kwargs,
                    )
                    input_was_inserted = True
                    break
            if not input_was_inserted:
                raise RuntimeError(
                    f'Could not generate dummy input for "{input_name}". Try adding a proper dummy input generator to the model ONNX config.'
                )

        # refer to https://github.com/huggingface/optimum/pull/764
        if (
            self.use_past_in_inputs
            and self.PAD_ATTENTION_MASK_TO_PAST
            and self.use_cache_branch is not False
            and "attention_mask" in dummy_inputs
        ):
            # Obtain the past sequence length from the value instead of the key (Bloom). Qwen has seq_len in 1 dim instead of -2
            past_present_length = dummy_inputs["input_ids"].shape[1] + dummy_inputs["past_key_values"][0][1].shape[1]

            dummy_inputs["attention_mask"] = DummyInputGenerator.pad_input_on_dim(
                dummy_inputs["attention_mask"],
                desired_length=past_present_length,
                dim=1,
                dtype=dummy_inputs["attention_mask"].dtype,
            )

        return dummy_inputs

    def add_past_key_values(self, inputs_or_outputs: Dict[str, Dict[int, str]], direction: str):
        """
        Fills `input_or_outputs` mapping with past_key_values dynamic axes considering the direction.

        Args:
            inputs_or_outputs (`Dict[str, Dict[int, str]]`): The mapping to fill.
            direction (`str`):
                either "inputs" or "outputs", it specifies whether `input_or_outputs` is the input mapping or the
                output mapping, this is important for axes naming.
        """
        if direction not in ["inputs", "outputs"]:
            raise ValueError(f'direction must either be "inputs" or "outputs", but {direction} was given')

        if direction == "inputs":
            decoder_sequence_name = "past_sequence_length"
            name = "past_key_values"
        else:
            decoder_sequence_name = "past_sequence_length + 1"
            name = "present"

        for i in range(self._normalized_config.num_layers):
            inputs_or_outputs[f"{name}.{i}.key"] = {0: "batch_size", 1: decoder_sequence_name}
            inputs_or_outputs[f"{name}.{i}.value"] = {0: "batch_size", 1: decoder_sequence_name}

    def patch_model_for_export(
        self, model: Union["PreTrainedModel", "TFPreTrainedModel"], model_kwargs: Optional[Dict[str, Any]] = None
    ) -> "ModelPatcher":
        return QwenModelPatcher(self, model, model_kwargs=model_kwargs)


@register_in_tasks_manager(
    "starcoder2", *["text-generation", "text-generation-with-past"], library_name="transformers"
)
class Starcoder2OpenVINOConfig(TextDecoderWithPositionIdsOnnxConfig):
    DEFAULT_ONNX_OPSET = 14

    DUMMY_INPUT_GENERATOR_CLASSES = (DummyTextInputGenerator, MistralDummyPastKeyValuesGenerator)
    DUMMY_PKV_GENERATOR_CLASS = MistralDummyPastKeyValuesGenerator
    NORMALIZED_CONFIG_CLASS = NormalizedTextConfig


@register_in_tasks_manager("internlm2", *["text-generation", "text-generation-with-past"], library_name="transformers")
class InternLM2OpenVINOConfig(TextDecoderWithPositionIdsOnnxConfig):
    DEFAULT_ONNX_OPSET = 14

    DUMMY_INPUT_GENERATOR_CLASSES = (DummyTextInputGenerator, MistralDummyPastKeyValuesGenerator)
    DUMMY_PKV_GENERATOR_CLASS = MistralDummyPastKeyValuesGenerator
    NORMALIZED_CONFIG_CLASS = NormalizedTextConfig


@register_in_tasks_manager("orion", *["text-generation", "text-generation-with-past"], library_name="transformers")
class OrionOpenVINOConfig(TextDecoderWithPositionIdsOnnxConfig):
    DEFAULT_ONNX_OPSET = 14

    DUMMY_INPUT_GENERATOR_CLASSES = (DummyTextInputGenerator, MistralDummyPastKeyValuesGenerator)
    DUMMY_PKV_GENERATOR_CLASS = MistralDummyPastKeyValuesGenerator
    NORMALIZED_CONFIG_CLASS = NormalizedTextConfig


<<<<<<< HEAD
@register_in_tasks_manager("olmo", *["text-generation", "text-generation-with-past"], library_name="transformers")
class OlmoOpenVINOConfig(TextDecoderWithPositionIdsOnnxConfig):
    DEFAULT_ONNX_OPSET = 14
    NORMALIZED_CONFIG_CLASS = NormalizedTextConfig
=======
class OVFalconDummyPastKeyValuesGenerator(FalconDummyPastKeyValuesGenerator):
    def __init__(
        self,
        task: str,
        normalized_config: NormalizedTextConfig,
        batch_size: int = DEFAULT_DUMMY_SHAPES["batch_size"],
        sequence_length: int = DEFAULT_DUMMY_SHAPES["sequence_length"],
        random_batch_size_range: Optional[Tuple[int, int]] = None,
        random_sequence_length_range: Optional[Tuple[int, int]] = None,
        **kwargs,
    ):
        super().__init__(
            task=task,
            normalized_config=normalized_config,
            batch_size=batch_size,
            sequence_length=sequence_length,
            random_batch_size_range=random_batch_size_range,
            random_sequence_length_range=random_sequence_length_range,
            **kwargs,
        )
        if normalized_config.new_decoder_architecture:
            self.num_kv_heads = normalized_config.num_attention_heads
        else:
            self.num_kv_heads = normalized_config.num_kv_heads if not normalized_config.multi_query else 1

        self.head_dim = self.hidden_size // self.num_attention_heads


@register_in_tasks_manager(
    "falcon",
    *[
        "feature-extraction",
        "feature-extraction-with-past",
        "question-answering",
        "text-generation",
        "text-generation-with-past",
        "token-classification",
    ],
    library_name="transformers",
)
class FalconOpenVINOConfig(FalconOnnxConfig):
    DUMMY_INPUT_GENERATOR_CLASSES = (
        OVFalconDummyPastKeyValuesGenerator,
    ) + TextDecoderOnnxConfig.DUMMY_INPUT_GENERATOR_CLASSES
    DUMMY_PKV_GENERATOR_CLASS = OVFalconDummyPastKeyValuesGenerator
>>>>>>> 33fc7b76
<|MERGE_RESOLUTION|>--- conflicted
+++ resolved
@@ -440,12 +440,12 @@
     NORMALIZED_CONFIG_CLASS = NormalizedTextConfig
 
 
-<<<<<<< HEAD
 @register_in_tasks_manager("olmo", *["text-generation", "text-generation-with-past"], library_name="transformers")
 class OlmoOpenVINOConfig(TextDecoderWithPositionIdsOnnxConfig):
     DEFAULT_ONNX_OPSET = 14
     NORMALIZED_CONFIG_CLASS = NormalizedTextConfig
-=======
+
+
 class OVFalconDummyPastKeyValuesGenerator(FalconDummyPastKeyValuesGenerator):
     def __init__(
         self,
@@ -490,5 +490,4 @@
     DUMMY_INPUT_GENERATOR_CLASSES = (
         OVFalconDummyPastKeyValuesGenerator,
     ) + TextDecoderOnnxConfig.DUMMY_INPUT_GENERATOR_CLASSES
-    DUMMY_PKV_GENERATOR_CLASS = OVFalconDummyPastKeyValuesGenerator
->>>>>>> 33fc7b76
+    DUMMY_PKV_GENERATOR_CLASS = OVFalconDummyPastKeyValuesGenerator
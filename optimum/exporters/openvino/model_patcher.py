--- conflicted
+++ resolved
@@ -677,7 +677,6 @@
         if hasattr(self._model.lm_head, "first_flag"):
             self._model(torch.ones((1, 10), dtype=torch.int64), torch.ones((1, 10), dtype=torch.int64))
 
-<<<<<<< HEAD
     def __enter__(self):
         super().__enter__()
         # override signature to have position_ids
@@ -950,7 +949,7 @@
         for block in self._model.model.layers:
             if hasattr(block.attention, "_orig_forward"):
                 block.attention.forward = block.attention._orig_forward
-=======
+
 
 class Phi3ModelPatcher(DecoderModelPatcher):
     def __enter__(self):
@@ -963,5 +962,4 @@
                 rotary_emb = layer.self_attn.rotary_emb
                 layer.self_attn.rotary_emb.inv_freq = 1.0 / (
                     rotary_emb.base ** (torch.arange(0, rotary_emb.dim, 2, dtype=torch.int64).float() / rotary_emb.dim)
-                )
->>>>>>> 41876fb0
+                )
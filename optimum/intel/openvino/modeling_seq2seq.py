#  Copyright 2022 The HuggingFace Team. All rights reserved.
#
#  Licensed under the Apache License, Version 2.0 (the "License");
#  you may not use this file except in compliance with the License.
#  You may obtain a copy of the License at
#
#      http://www.apache.org/licenses/LICENSE-2.0
#
#  Unless required by applicable law or agreed to in writing, software
#  distributed under the License is distributed on an "AS IS" BASIS,
#  WITHOUT WARRANTIES OR CONDITIONS OF ANY KIND, either express or implied.
#  See the License for the specific language governing permissions and
#  limitations under the License.

import copy
import logging
import os
from pathlib import Path
from tempfile import gettempdir
from typing import TYPE_CHECKING, Dict, Optional, Tuple, Union

import numpy as np
import openvino
import torch
import transformers
from openvino.runtime import Core
from transformers import (
    AutoConfig,
    AutoModelForSeq2SeqLM,
    AutoModelForSpeechSeq2Seq,
    Pix2StructForConditionalGeneration,
    WhisperForConditionalGeneration,
)
from transformers.file_utils import add_start_docstrings, add_start_docstrings_to_model_forward
from transformers.generation.logits_process import WhisperTimeStampLogitsProcessor
from transformers.modeling_outputs import BaseModelOutput, Seq2SeqLMOutput
from transformers.models.whisper.tokenization_whisper import TASK_IDS, TO_LANGUAGE_CODE

from ..utils.import_utils import is_transformers_version
from .modeling_base_seq2seq import OVBaseModelForSeq2SeqLM
from .utils import _print_compiled_model_properties


if is_transformers_version("<", "4.25.0"):
    from transformers.generation_utils import GenerationMixin
else:
    from transformers.generation import GenerationMixin

if TYPE_CHECKING:
    from transformers import PretrainedConfig

core = Core()

logger = logging.getLogger(__name__)

_TOKENIZER_FOR_DOC = "AutoTokenizer"

INPUTS_DOCSTRING = r"""
    Arguments:
        encoder (`openvino.runtime.Model`):
            The OpenVINO Runtime model associated to the encoder.
        decoder (`openvino.runtime.Model`):
            The OpenVINO Runtime model associated to the decoder.
        decoder_with_past (`openvino.runtime.Model`):
            The OpenVINO Runtime model associated  to the decoder with past key values.
        config (`transformers.PretrainedConfig`):
            [PretrainedConfig](https://huggingface.co/docs/transformers/main_classes/configuration#transformers.PretrainedConfig)
            is an instance of the configuration associated to the model. Initializing with a config file does
            not load the weights associated with the model, only the configuration.
"""

ENCODER_INPUTS_DOCSTRING = r"""
    Arguments:
        input_ids (`torch.LongTensor`):
            Indices of input sequence tokens in the vocabulary of shape `(batch_size, encoder_sequence_length)`.
        attention_mask (`torch.LongTensor`):
            Mask to avoid performing attention on padding token indices, of shape
            `(batch_size, encoder_sequence_length)`. Mask values selected in `[0, 1]`.
"""


DECODER_INPUTS_DOCSTRING = r"""
    Arguments:
        input_ids (`torch.LongTensor`):
            Indices of decoder input sequence tokens in the vocabulary of shape `(batch_size, decoder_sequence_length)`.
        encoder_hidden_states (`torch.FloatTensor`):
            The encoder `last_hidden_state` of shape `(batch_size, encoder_sequence_length, hidden_size)`.
        encoder_attention_mask (`torch.LongTensor`, *optional*):
            Mask to avoid performing cross-attention on padding tokens indices of encoder `input_ids`.
        past_key_values (`tuple(tuple(torch.FloatTensor), *optional*)`
            Contains the precomputed key and value hidden states of the attention blocks used to speed up decoding.
            The tuple is of length `config.n_layers` with each tuple having 2 tensors of shape
            `(batch_size, num_heads, decoder_sequence_length, embed_size_per_head)` and 2 additional tensors of shape
            `(batch_size, num_heads, encoder_sequence_length, embed_size_per_head)`.
"""

SEQ2SEQ_MODEL_DOCSTRING = r"""
    Arguments:
        input_ids (`torch.LongTensor`):
            Indices of input sequence tokens in the vocabulary of shape `(batch_size, encoder_sequence_length)`.
        attention_mask (`torch.LongTensor`):
            Mask to avoid performing attention on padding token indices, of shape
            `(batch_size, encoder_sequence_length)`. Mask values selected in `[0, 1]`.
        decoder_input_ids (`torch.LongTensor`):
            Indices of decoder input sequence tokens in the vocabulary of shape `(batch_size, decoder_sequence_length)`.
        encoder_outputs (`torch.FloatTensor`):
            The encoder `last_hidden_state` of shape `(batch_size, encoder_sequence_length, hidden_size)`.
        past_key_values (`tuple(tuple(torch.FloatTensor), *optional*)`
            Contains the precomputed key and value hidden states of the attention blocks used to speed up decoding.
            The tuple is of length `config.n_layers` with each tuple having 2 tensors of shape
            `(batch_size, num_heads, decoder_sequence_length, embed_size_per_head)` and 2 additional tensors of shape
            `(batch_size, num_heads, encoder_sequence_length, embed_size_per_head)`.
"""


TRANSLATION_EXAMPLE = r"""
    Example of text generation:
    ```python
    >>> from transformers import {processor_class}
    >>> from optimum.intel import {model_class}

    >>> tokenizer = {processor_class}.from_pretrained("{checkpoint}")
    >>> model = {model_class}.from_pretrained("{checkpoint}")
    >>> text = "He never went out without a book under his arm, and he often came back with two."
    >>> inputs = tokenizer(text, return_tensors="pt")
    >>> gen_tokens = model.generate(**inputs)
    >>> outputs = tokenizer.batch_decode(gen_tokens)
    ```

    Example using `transformers.pipeline`:
    ```python
    >>> from transformers import {processor_class}, pipeline
    >>> from optimum.intel import {model_class}

    >>> tokenizer = {processor_class}.from_pretrained("{checkpoint}")
    >>> model = {model_class}.from_pretrained("{checkpoint}")
    >>> pipe = pipeline("translation_en_to_fr", model=model, tokenizer=tokenizer)
    >>> text = "He never went out without a book under his arm, and he often came back with two."
    >>> outputs = pipe(text)
    ```
"""

PIX2STRUCT_MODEL_DOCSTRING = r"""
    Args:
        flattened_patches (`torch.FloatTensor` of shape `(batch_size, seq_length, hidden_size)`):
            Flattened pixel patches. the `hidden_size` is obtained by the following formula: `hidden_size` =
            `num_channels` * `patch_size` * `patch_size`
            The process of flattening the pixel patches is done by `Pix2StructProcessor`.
        attention_mask (`torch.FloatTensor` of shape `(batch_size, sequence_length)`, *optional*):
            Mask to avoid performing attention on padding token indices.
        decoder_input_ids (`torch.LongTensor` of shape `(batch_size, target_sequence_length)`, *optional*):
            Indices of decoder input sequence tokens in the vocabulary.
            Pix2StructText uses the `pad_token_id` as the starting token for `decoder_input_ids` generation. If
            `past_key_values` is used, optionally only the last `decoder_input_ids` have to be input (see
            `past_key_values`).
        decoder_attention_mask (`torch.BoolTensor` of shape `(batch_size, target_sequence_length)`, *optional*):
            Default behavior: generate a tensor that ignores pad tokens in `decoder_input_ids`. Causal mask will also
            be used by default.
        encoder_outputs (`tuple(tuple(torch.FloatTensor)`, *optional*):
            Tuple consists of (`last_hidden_state`, `optional`: *hidden_states*, `optional`: *attentions*)
            `last_hidden_state` of shape `(batch_size, sequence_length, hidden_size)` is a sequence of hidden states at
            the output of the last layer of the encoder. Used in the cross-attention of the decoder.
        past_key_values (`tuple(tuple(torch.FloatTensor), *optional*, defaults to `None`)`
            Contains the precomputed key and value hidden states of the attention blocks used to speed up decoding.
            The tuple is of length `config.n_layers` with each tuple having 2 tensors of shape
            `(batch_size, num_heads, decoder_sequence_length, embed_size_per_head)` and 2 additional tensors of shape
            `(batch_size, num_heads, encoder_sequence_length, embed_size_per_head)`.
"""
_PROCESSOR_FOR_DOC = "AutoProcessor"

PIX2STRUCT_EXAMPLE = r"""
    Example of pix2struct:

    ```python
    >>> from transformers import {processor_class}
    >>> from optimum.intel import {model_class}
    >>> from PIL import Image
    >>> import requests

    >>> processor = {processor_class}.from_pretrained("{checkpoint}")
    >>> model = {model_class}.from_pretrained("{checkpoint}", export=True)

    >>> url = "https://huggingface.co/datasets/huggingface/documentation-images/resolve/main/transformers/tasks/ai2d-demo.jpg"
    >>> image = Image.open(requests.get(url, stream=True).raw)
    >>> question = "What does the label 15 represent? (1) lava (2) core (3) tunnel (4) ash cloud"
    >>> inputs = processor(images=image, text=question, return_tensors="pt")

    >>> gen_tokens = model.generate(**inputs)
    >>> outputs = processor.batch_decode(gen_tokens, skip_special_tokens=True)
    ```
"""

SPEECH_SEQ2SEQ_MODEL_DOCSTRING = r"""
    Args:
        input_features (`torch.FloatTensor`):
            Mel features extracted from the raw speech waveform.
            `(batch_size, feature_size, encoder_sequence_length)`.
        decoder_input_ids (`torch.LongTensor`):
            Indices of decoder input sequence tokens in the vocabulary of shape `(batch_size, decoder_sequence_length)`.
        encoder_outputs (`torch.FloatTensor`):
            The encoder `last_hidden_state` of shape `(batch_size, encoder_sequence_length, hidden_size)`.
        past_key_values (`tuple(tuple(torch.FloatTensor), *optional*, defaults to `None`)`
            Contains the precomputed key and value hidden states of the attention blocks used to speed up decoding.
            The tuple is of length `config.n_layers` with each tuple having 2 tensors of shape
            `(batch_size, num_heads, decoder_sequence_length, embed_size_per_head)` and 2 additional tensors of shape
            `(batch_size, num_heads, encoder_sequence_length, embed_size_per_head)`.
"""

AUTOMATIC_SPEECH_RECOGNITION_EXAMPLE = r"""
    Example of text generation:

    ```python
    >>> from transformers import {processor_class}
    >>> from optimum.intel.openvino import {model_class}
    >>> from datasets import load_dataset

    >>> processor = {processor_class}.from_pretrained("{checkpoint}")
    >>> model = {model_class}.from_pretrained("{checkpoint}")

    >>> ds = load_dataset("hf-internal-testing/librispeech_asr_dummy", "clean", split="validation")
    >>> inputs = processor.feature_extractor(ds[0]["audio"]["array"], return_tensors="pt")

    >>> gen_tokens = model.generate(inputs=inputs.input_features)
    >>> outputs = processor.tokenizer.batch_decode(gen_tokens)
    ```

    Example using `transformers.pipeline`:

    ```python
    >>> from transformers import {processor_class}, pipeline
    >>> from optimum.intel.openvino import {model_class}
    >>> from datasets import load_dataset

    >>> processor = {processor_class}.from_pretrained("{checkpoint}")
    >>> model = {model_class}.from_pretrained("{checkpoint}")
    >>> speech_recognition = pipeline("automatic-speech-recognition", model=model, tokenizer=processor.tokenizer, feature_extractor=processor.feature_extractor)

    >>> ds = load_dataset("hf-internal-testing/librispeech_asr_dummy", "clean", split="validation")
    >>> pred = speech_recognition(ds[0]["audio"]["array"])
    ```
"""


@add_start_docstrings(
    """
    Sequence-to-sequence model with a language modeling head for OpenVINO inference.
    """,
    INPUTS_DOCSTRING,
)
class OVModelForSeq2SeqLM(OVBaseModelForSeq2SeqLM, GenerationMixin):
    auto_model_class = AutoModelForSeq2SeqLM
    main_input_name = "input_ids"
    export_feature = "text2text-generation"

    def __init__(
        self,
        encoder: openvino.runtime.Model,
        decoder: openvino.runtime.Model,
        decoder_with_past: openvino.runtime.Model = None,
        config: transformers.PretrainedConfig = None,
        **kwargs,
    ):
        super().__init__(
            encoder=encoder, decoder=decoder, decoder_with_past=decoder_with_past, config=config, **kwargs
        )
        self.device = torch.device("cpu")
        self.decoder_with_past = None
        enable_compilation = kwargs.get("compile", True)
        encoder_cache_dir = Path(self.model_save_dir).joinpath("encoder_cache")
        ov_encoder_config = {**self.ov_config}

        if "CACHE_DIR" not in ov_encoder_config.keys() and not str(self.model_save_dir).startswith(gettempdir()):
            ov_encoder_config["CACHE_DIR"] = str(encoder_cache_dir)

        self.encoder = OVEncoder(
            self.encoder_model, self._device, ov_encoder_config, main_input_name=self.main_input_name
        )

        decoder_cache_dir = Path(self.model_save_dir).joinpath("decoder_cache")
        ov_decoder_config = {**self.ov_config}

        if "CACHE_DIR" not in ov_decoder_config.keys() and not str(self.model_save_dir).startswith(gettempdir()):
            ov_decoder_config["CACHE_DIR"] = str(decoder_cache_dir)

        self.decoder = OVDecoder(self.decoder_model, self._device, ov_decoder_config)

        if self.use_cache:
            decoder_past_cache_dir = Path(self.model_save_dir).joinpath("decoder_past_cache")
            ov_decoder_past_config = {**self.ov_config}

            if "CACHE_DIR" not in ov_decoder_past_config.keys() and not str(self.model_save_dir).startswith(
                gettempdir()
            ):
                ov_decoder_past_config["CACHE_DIR"] = str(decoder_past_cache_dir)

            self.decoder_with_past = OVDecoder(self.decoder_with_past_model, self._device, ov_decoder_past_config)
        if enable_compilation:
            self.compile()

        # Avoid warnings when creating a transformers pipeline
        AutoConfig.register(self.base_model_prefix, AutoConfig)
        try:
            self.auto_model_class.register(AutoConfig, self.__class__)
        except AttributeError:
            pass

    def to(self, device: str):
        self._device = device.upper()
        self.encoder._device = self._device
        self.decoder._device = self._device
        if self.use_cache:
            self.decoder_with_past._device = self._device
        self.clear_requests()
        return self

    @add_start_docstrings_to_model_forward(
        SEQ2SEQ_MODEL_DOCSTRING.format("batch_size, sequence_length")
        + TRANSLATION_EXAMPLE.format(
            processor_class=_TOKENIZER_FOR_DOC,
            model_class="OVModelForSeq2SeqLM",
            checkpoint="echarlaix/t5-small-openvino",
        )
    )
    def forward(
        self,
        input_ids: torch.LongTensor = None,
        attention_mask: Optional[torch.FloatTensor] = None,
        decoder_input_ids: Optional[torch.LongTensor] = None,
        decoder_attention_mask: Optional[torch.LongTensor] = None,
        encoder_outputs: Optional[Tuple[Tuple[torch.Tensor]]] = None,
        past_key_values: Optional[Tuple[Tuple[torch.Tensor]]] = None,
        **kwargs,
    ) -> Seq2SeqLMOutput:
        # Encode if needed : first prediction pass
        if encoder_outputs is None:
            encoder_outputs = self.encoder(input_ids=input_ids, attention_mask=attention_mask)

        # Decode
        if past_key_values is None or self.decoder_with_past is None:
            decoder_outputs = self.decoder(
                input_ids=decoder_input_ids,
                encoder_hidden_states=encoder_outputs.last_hidden_state,
                encoder_attention_mask=attention_mask,
                decoder_attention_mask=decoder_attention_mask,
            )
        else:
            decoder_outputs = self.decoder_with_past(
                input_ids=decoder_input_ids[:, -1:],  # Cut decoder_input_ids if past is used
                past_key_values=past_key_values,
                encoder_hidden_states=encoder_outputs.last_hidden_state,
                encoder_attention_mask=attention_mask,
                decoder_attention_mask=decoder_attention_mask,
            )

        return Seq2SeqLMOutput(logits=decoder_outputs.logits, past_key_values=decoder_outputs.past_key_values)

    def prepare_inputs_for_generation(
        self,
        input_ids,
        past_key_values=None,
        attention_mask=None,
        head_mask=None,
        decoder_head_mask=None,
        cross_attn_head_mask=None,
        use_cache=None,
        encoder_outputs=None,
        **kwargs,
    ) -> Dict:
        return {
            "decoder_input_ids": input_ids,
            "past_key_values": past_key_values or kwargs.get("past", None),
            "encoder_outputs": encoder_outputs,
            "attention_mask": attention_mask,
            "head_mask": head_mask,
            "decoder_head_mask": decoder_head_mask,
            "cross_attn_head_mask": cross_attn_head_mask,
            "use_cache": use_cache,
        }

    def get_encoder(self):
        return self.encoder

    # Copied from transformers.models.bart.modeling_bart.BartForConditionalGeneration._reorder_cache
    @staticmethod
    def _reorder_cache(past, beam_idx) -> Tuple[Tuple[torch.FloatTensor]]:
        reordered_past = ()
        for layer_past in past:
            # Cached cross_attention states don't have to be reordered -> they are always the same
            reordered_past += (
                tuple(np.take(past_state, beam_idx, 0) for past_state in layer_past[:2]) + layer_past[2:],
            )
        return reordered_past

    def reshape(self, batch_size: int, sequence_length: int):
        """
        Propagates the given input shapes on the model's layers, fixing the inputs shapes of the model.

        Arguments:
            batch_size (`int`):
                The batch size.
            sequence_length (`int`):
                The sequence length.
        """
        super().reshape(batch_size, sequence_length)
        self.clear_requests()
        return self

    def half(self):
        """
        Converts all the model weights to FP16 for more efficient inference on GPU.
        """
        super().half()
        self.clear_requests()
        return self

    def clear_requests(self):
        self.encoder.request = None
        self.decoder.request = None
        if self.use_cache:
            self.decoder_with_past.request = None

    def compile(self):
        self.encoder._compile()
        self.decoder._compile()
        if self.use_cache:
            self.decoder_with_past._compile()


class OVEncoder:
    """
    Encoder model for OpenVINO inference.

    Arguments:
        request (`openvino.runtime.ie_api.InferRequest`):
            The OpenVINO inference request associated to the encoder.
    """

    def __init__(self, model: openvino.runtime.Model, device: str, ov_config: Dict, main_input_name="input_ids"):
        self.model = model
        self._device = device
        self.device = torch.device("cpu")
        self.input_names = {key.get_any_name(): idx for idx, key in enumerate(self.model.inputs)}
        self.main_input_name = main_input_name
        self.ov_config = ov_config
        self.compiled_model = None

    @add_start_docstrings_to_model_forward(ENCODER_INPUTS_DOCSTRING)
    def forward(
        self,
        input_ids: torch.LongTensor = None,
        attention_mask: torch.LongTensor = None,
        **kwargs,
    ) -> BaseModelOutput:
        self._compile()

        # Model inputs
        inputs = {self.main_input_name: input_ids if input_ids is not None else kwargs.get(self.main_input_name)}

        # Add the attention_mask inputs when needed
        if "attention_mask" in self.input_names:
            inputs["attention_mask"] = attention_mask

        # Run inference
        infer_request = self.compiled_model.create_infer_request()
        infer_request.start_async(inputs, share_inputs=True)
        infer_request.wait()
        last_hidden_state = torch.from_numpy(infer_request.get_tensor("last_hidden_state").data).to(self.device)

        return BaseModelOutput(last_hidden_state=last_hidden_state)

    def __call__(self, *args, **kwargs):
        return self.forward(*args, **kwargs)

    def _compile(self):
        if self.compiled_model is None:
            logger.info(f"Compiling the encoder to {self._device} ...")
<<<<<<< HEAD
            self.compiled_model = core.compile_model(self.model, self._device, self.ov_config)
=======
            self.request = core.compile_model(self.model, self._device, self.ov_config)
            # OPENVINO_LOG_LEVEL can be found in https://docs.openvino.ai/2023.2/openvino_docs_OV_UG_supported_plugins_AUTO_debugging.html
            if "OPENVINO_LOG_LEVEL" in os.environ and int(os.environ["OPENVINO_LOG_LEVEL"]) > 2:
                logger.info(f"{self._device} SUPPORTED_PROPERTIES:")
                _print_compiled_model_properties(self.request)
>>>>>>> 045cc696


class OVDecoder:
    """
    Decoder model for OpenVINO inference.

    Arguments:
        request (`openvino.runtime.ie_api.InferRequest`):
            The OpenVINO inference request associated to the decoder.
        device (`torch.device`):
            The device type used by this process.
    """

    def __init__(self, model: openvino.runtime.Model, device: str, ov_config: Dict):
        self.model = model
        self._device = device
        self.device = torch.device("cpu")
        self.input_names = {key.get_any_name(): idx for idx, key in enumerate(self.model.inputs)}
        self.key_value_input_names = [key for key in self.input_names if "key_values" in key]
        self.output_names = {key.get_any_name(): idx for idx, key in enumerate(self.model.outputs)}
        self.key_value_output_names = [key for key in self.output_names if "key_values" in key or "present" in key]
        is_legacy = any("past_key_values" in key.get_any_name() for key in self.model.outputs)

        if len(self.key_value_input_names) > 0 and not is_legacy:
            self.use_past = True
            self.num_pkv = 2
        else:
            self.use_past = False
            self.num_pkv = 4

        self.ov_config = ov_config
        self.compiled_model = None

    @add_start_docstrings_to_model_forward(DECODER_INPUTS_DOCSTRING)
    def forward(
        self,
        input_ids: torch.LongTensor,
        encoder_hidden_states: torch.FloatTensor,
        encoder_attention_mask: Optional[torch.LongTensor] = None,
        past_key_values: Optional[Tuple[Tuple[torch.FloatTensor]]] = None,
        decoder_attention_mask: Optional[torch.LongTensor] = None,
    ) -> Seq2SeqLMOutput:
        self._compile()
        # Model inputs
        inputs = {}

        if past_key_values is not None:
            # Flatten the past_key_values
            past_key_values = tuple(
                past_key_value for pkv_per_layer in past_key_values for past_key_value in pkv_per_layer
            )

            # Add the past_key_values to the decoder inputs
            inputs = dict(zip(self.key_value_input_names, past_key_values))

        inputs["input_ids"] = input_ids

        # Add the encoder_attention_mask inputs when needed
        if "encoder_attention_mask" in self.input_names and encoder_attention_mask is not None:
            inputs["encoder_attention_mask"] = encoder_attention_mask

        # Add the encoder_hidden_states inputs when needed
        if "encoder_hidden_states" in self.input_names and encoder_hidden_states is not None:
            inputs["encoder_hidden_states"] = encoder_hidden_states

        if "decoder_attention_mask" in self.input_names and decoder_attention_mask is not None:
            inputs["decoder_attention_mask"] = decoder_attention_mask
        # Run inference
        infer_request = self.compiled_model.create_infer_request()
        infer_request.start_async(inputs, share_inputs=True)
        infer_request.wait()
        logits = torch.from_numpy(infer_request.get_tensor("logits").data).to(self.device)

        # Tuple of length equal to : number of layer * number of past_key_value per decoder layer (2 corresponds to the
        # self-attention layer and 2 to the cross-attention layer)
        out_past_key_values = tuple(infer_request.get_tensor(key).data for key in self.key_value_output_names)

        # Tuple of tuple of length `n_layers`, with each tuple of length equal to:
        # * 4 for the decoder without cache (k/v of self-attention + k/v of cross-attention)
        # * 2 for the decoder with cache (k/v of self-attention as cross-attention cache is constant)
        if self.use_past is False:
            out_past_key_values = tuple(
                out_past_key_values[i : i + self.num_pkv] for i in range(0, len(out_past_key_values), self.num_pkv)
            )
        else:
            # grab the cross attention key/values from the inputs
            out_past_key_values = tuple(
                out_past_key_values[i : i + self.num_pkv] + past_key_values[2 * i + 2 : 2 * i + 2 + self.num_pkv]
                for i in range(0, len(out_past_key_values), self.num_pkv)
            )

        return Seq2SeqLMOutput(logits=logits, past_key_values=out_past_key_values)

    def __call__(self, *args, **kwargs):
        return self.forward(*args, **kwargs)

    def _compile(self):
        if self.compiled_model is None:
            logger.info(f"Compiling the decoder to {self._device} ...")
<<<<<<< HEAD
            self.compiled_model = core.compile_model(self.model, self._device, self.ov_config)
=======
            compiled_model = core.compile_model(self.model, self._device, self.ov_config)
            self.request = compiled_model.create_infer_request()
            # OPENVINO_LOG_LEVEL can be found in https://docs.openvino.ai/2023.2/openvino_docs_OV_UG_supported_plugins_AUTO_debugging.html
            if "OPENVINO_LOG_LEVEL" in os.environ and int(os.environ["OPENVINO_LOG_LEVEL"]) > 2:
                logger.info(f"{self._device} SUPPORTED_PROPERTIES:")
                _print_compiled_model_properties(compiled_model)
>>>>>>> 045cc696


@add_start_docstrings(
    """
    Pix2Struct model with a language modeling head for OpenVINO inference.
    """,
    INPUTS_DOCSTRING,
)
class OVModelForPix2Struct(OVModelForSeq2SeqLM):
    auto_model_class = Pix2StructForConditionalGeneration
    main_input_name = "flattened_patches"
    export_feature = "image-to-text"

    def prepare_inputs_for_generation(
        self,
        input_ids,
        flattened_patches: Optional[torch.FloatTensor] = None,
        attention_mask: Optional[torch.LongTensor] = None,
        decoder_attention_mask: Optional[torch.BoolTensor] = None,
        past_key_values=None,
        head_mask=None,
        decoder_head_mask=None,
        cross_attn_head_mask=None,
        use_cache=None,
        encoder_outputs=None,
        **kwargs,
    ) -> Dict:
        if decoder_attention_mask is None:
            decoder_attention_mask = torch.ones_like(input_ids).to(input_ids.device)

        return {
            "flattened_patches": flattened_patches,
            "decoder_input_ids": input_ids,
            "past_key_values": past_key_values,
            "encoder_outputs": encoder_outputs,
            "attention_mask": attention_mask,
            "decoder_attention_mask": decoder_attention_mask,
            "head_mask": head_mask,
            "decoder_head_mask": decoder_head_mask,
            "cross_attn_head_mask": cross_attn_head_mask,
            "use_cache": use_cache,
        }

    @add_start_docstrings_to_model_forward(
        PIX2STRUCT_MODEL_DOCSTRING.format("batch_size, sequence_length")
        + PIX2STRUCT_EXAMPLE.format(
            processor_class=_PROCESSOR_FOR_DOC,
            model_class="OVModelForPix2Struct",
            checkpoint="google/pix2struct-ai2d-base",
        )
    )
    def forward(
        self,
        flattened_patches: Optional[torch.FloatTensor] = None,
        attention_mask: Optional[torch.LongTensor] = None,
        decoder_input_ids: Optional[torch.LongTensor] = None,
        decoder_attention_mask: Optional[torch.BoolTensor] = None,
        encoder_outputs: Optional[Tuple[Tuple[torch.Tensor]]] = None,
        past_key_values: Optional[Tuple[Tuple[torch.Tensor]]] = None,
        **kwargs,
    ) -> Seq2SeqLMOutput:
        return super().forward(
            input_ids=flattened_patches,
            attention_mask=attention_mask,
            decoder_input_ids=decoder_input_ids,
            decoder_attention_mask=decoder_attention_mask,
            encoder_outputs=encoder_outputs,
            past_key_values=past_key_values,
            **kwargs,
        )

    def _reshape(self, model: openvino.runtime.Model, batch_size: int, sequence_length: int, is_decoder=True):
        shapes = {}
        for inputs in model.inputs:
            shapes[inputs] = inputs.get_partial_shape()
            shapes[inputs][0] = batch_size if not is_decoder else -1
            if is_decoder:
                if inputs.get_any_name().startswith("past_key_values"):
                    shapes[inputs][2] = -1
                elif not inputs.get_any_name().startswith("encoder"):
                    shapes[inputs][1] = -1
        model.reshape(shapes)
        return model


@add_start_docstrings(
    """
    Speech Sequence-to-sequence model with a language modeling head for OpenVINO inference. This class officially supports whisper, speech_to_text.
    """,
    INPUTS_DOCSTRING,
)
class OVModelForSpeechSeq2Seq(OVModelForSeq2SeqLM):
    auto_model_class = AutoModelForSpeechSeq2Seq
    main_input_name = "input_features"
    export_feature = "automatic-speech-recognition"

    def prepare_inputs_for_generation(
        self,
        input_ids,
        attention_mask: Optional[torch.LongTensor] = None,
        decoder_attention_mask: Optional[torch.BoolTensor] = None,
        past_key_values=None,
        head_mask=None,
        decoder_head_mask=None,
        cross_attn_head_mask=None,
        use_cache=None,
        encoder_outputs=None,
        **kwargs,
    ) -> Dict:
        if decoder_attention_mask is None:
            decoder_attention_mask = torch.ones_like(input_ids).to(input_ids.device)

        return {
            "decoder_input_ids": input_ids,
            "past_key_values": past_key_values,
            "encoder_outputs": encoder_outputs,
            "attention_mask": attention_mask,
            "decoder_attention_mask": decoder_attention_mask,
            "head_mask": head_mask,
            "decoder_head_mask": decoder_head_mask,
            "cross_attn_head_mask": cross_attn_head_mask,
            "use_cache": use_cache,
        }

    @add_start_docstrings_to_model_forward(
        SPEECH_SEQ2SEQ_MODEL_DOCSTRING
        + AUTOMATIC_SPEECH_RECOGNITION_EXAMPLE.format(
            processor_class=_PROCESSOR_FOR_DOC,
            model_class="OVModelForSpeechSeq2Seq",
            checkpoint="openai/whisper-tiny",
        )
    )
    def forward(
        self,
        input_features: Optional[torch.FloatTensor] = None,
        attention_mask: Optional[torch.LongTensor] = None,
        decoder_input_ids: Optional[torch.LongTensor] = None,
        decoder_attention_mask: Optional[torch.BoolTensor] = None,
        encoder_outputs: Optional[Tuple[Tuple[torch.Tensor]]] = None,
        past_key_values: Optional[Tuple[Tuple[torch.Tensor]]] = None,
        **kwargs,
    ) -> Seq2SeqLMOutput:
        return super().forward(
            input_ids=input_features,
            attention_mask=attention_mask,
            decoder_input_ids=decoder_input_ids,
            decoder_attention_mask=decoder_attention_mask,
            encoder_outputs=encoder_outputs,
            past_key_values=past_key_values,
            **kwargs,
        )

    @classmethod
    def _from_pretrained(
        cls,
        model_id: Union[str, Path],
        config: "PretrainedConfig",
        **kwargs,
    ):
        if "WhisperForConditionalGeneration" in config.architectures:
            return _OVModelForWhisper._from_pretrained(model_id, config, **kwargs)
        else:
            return super()._from_pretrained(model_id, config, **kwargs)


class _OVModelForWhisper(OVModelForSpeechSeq2Seq):
    """
    Whisper implements its own generate() method.
    """

    auto_model_class = WhisperForConditionalGeneration

    @classmethod
    def _from_pretrained(
        cls,
        model_id: Union[str, Path],
        config: "PretrainedConfig",
        **kwargs,
    ):
        return super(OVModelForSpeechSeq2Seq, cls)._from_pretrained(model_id, config, **kwargs)

    # Adapted from transformers.models.whisper.modeling_whisper
    def generate(
        self,
        input_features: Optional[torch.Tensor] = None,
        generation_config=None,
        logits_processor=None,
        stopping_criteria=None,
        prefix_allowed_tokens_fn=None,
        synced_gpus=False,
        return_timestamps=None,
        task=None,
        language=None,
        is_multilingual=None,
        prompt_ids: Optional[torch.Tensor] = None,
        num_segment_frames: Optional[int] = None,
        return_token_timestamps: Optional[bool] = None,
        return_segments: bool = False,
        attention_mask: Optional[torch.Tensor] = None,
        time_precision: int = 0.02,
        return_dict_in_generate: Optional[bool] = None,
        **kwargs,
    ):
        if "inputs" in kwargs:
            input_features = kwargs.pop("inputs")
            logging.warn(
                "The input name `inputs` is deprecated. Please make sure to use `input_features` instead.",
                FutureWarning,
            )

        return_dict_in_generate = (
            return_dict_in_generate
            if return_dict_in_generate is not None
            else self.generation_config.return_dict_in_generate
        )

        if generation_config is None:
            generation_config = copy.deepcopy(self.generation_config)

        input_stride = (
            1 * 2
        )  # NOTE: replaced from `self.model.encoder.conv1.stride[0] * self.model.encoder.conv2.stride[0]`
        if num_segment_frames is None:
            num_segment_frames = input_stride * self.config.max_source_positions

        # 1. Check whether we're in shortform or longform mode
        if input_features is not None:
            total_input_frames = input_features.shape[-1]
        elif "encoder_outputs" in kwargs:
            encoder_outputs_shape = (
                kwargs["encoder_outputs"][0].shape
                if isinstance(kwargs["encoder_outputs"], BaseModelOutput)
                else kwargs["encoder_outputs"].shape
            )
            total_input_frames = encoder_outputs_shape[1] * input_stride
        else:
            raise ValueError("Make sure to provide either `input_features` or `encoder_outputs` to `generate`.")

        is_shortform = total_input_frames <= num_segment_frames

        # 2. Make sure the generation config is correctly set depending on whether timestamps are to be returned or not
        if return_timestamps is True:
            if not hasattr(generation_config, "no_timestamps_token_id"):
                raise ValueError(
                    "You are trying to return timestamps, but the generation config is not properly set. "
                    "Make sure to initialize the generation config with the correct attributes that are needed such as `no_timestamps_token_id`. "
                    "For more details on how to generate the approtiate config, refer to https://github.com/huggingface/transformers/issues/21878#issuecomment-1451902363"
                )
            generation_config.return_timestamps = return_timestamps
        elif not is_shortform:
            if return_timestamps is False:
                raise ValueError(
                    "You have passed more than 3000 mel input features (> 30 seconds) which automatically enables long-form generation which "
                    "requires the model to predict timestamp tokens. Please either pass `return_timestamps=True` or make sure to pass no more than 3000 mel input features."
                )

            if not hasattr(generation_config, "no_timestamps_token_id"):
                raise ValueError(
                    "You have passed more than 3000 mel input features (> 30 seconds) which automatically enables long-form generation which "
                    "requires the generation config to have `no_timestamps_token_id` correctly. "
                    "Make sure to initialize the generation config with the correct attributes that are needed such as `no_timestamps_token_id`. "
                    "For more details on how to generate the approtiate config, refer to https://github.com/huggingface/transformers/issues/21878#issuecomment-1451902363"
                    "or make sure to pass no more than 3000 mel input features."
                )

            logger.info("Setting `return_timestamps=True` for long-form generation.")
            generation_config.return_timestamps = True
        else:
            generation_config.return_timestamps = False

        # 3. Make sure to correctly set language-related parameters
        if is_multilingual is not None:
            if not hasattr(generation_config, "is_multilingual"):
                raise ValueError(
                    "The generation config is outdated and is thus not compatible with the `is_multilingual` argument "
                    "to `generate`. Please update the generation config as per the instructions "
                    "https://github.com/huggingface/transformers/issues/25084#issuecomment-1664398224"
                )
            generation_config.is_multilingual = is_multilingual

        if hasattr(generation_config, "is_multilingual") and not generation_config.is_multilingual:
            if task is not None or language is not None:
                raise ValueError(
                    "Cannot specify `task` or `language` for an English-only model. If the model is intended to be "
                    "multilingual, pass `is_multilingual=True` to generate, or update the generation config."
                )

        if language is not None:
            if not hasattr(generation_config, "lang_to_id"):
                raise ValueError(
                    "The generation config is outdated and is thus not compatible with the `language` argument "
                    "to `generate`. Either set the language using the `forced_decoder_ids` in the model config, "
                    "or update the generation config as per the instructions https://github.com/huggingface/transformers/issues/25084#issuecomment-1664398224"
                )
            language = language.lower()
            generation_config.language = language
        if task is not None:
            if not hasattr(generation_config, "task_to_id"):
                raise ValueError(
                    "The generation config is outdated and is thus not compatible with the `task` argument "
                    "to `generate`. Either set the task using the `forced_decoder_ids` in the model config, "
                    "or update the generation config as per the instructions https://github.com/huggingface/transformers/issues/25084#issuecomment-1664398224"
                )
            generation_config.task = task

        # 4. Add forced decoder ids depending on passed `language`, `task`,`prompt_ids`, `return_token_timestamps` and `return_timestamps`
        forced_decoder_ids = None
        # Legacy code for backward compatibility
        if hasattr(self.config, "forced_decoder_ids") and self.config.forced_decoder_ids is not None:
            forced_decoder_ids = self.config.forced_decoder_ids
        elif (
            hasattr(self.generation_config, "forced_decoder_ids")
            and self.generation_config.forced_decoder_ids is not None
        ):
            forced_decoder_ids = self.generation_config.forced_decoder_ids
        else:
            forced_decoder_ids = kwargs.get("forced_decoder_ids", None)

        if task is not None or language is not None or (forced_decoder_ids is None and prompt_ids is not None):
            forced_decoder_ids = []
            if hasattr(generation_config, "language"):
                if generation_config.language in generation_config.lang_to_id.keys():
                    language_token = generation_config.language
                elif generation_config.language in TO_LANGUAGE_CODE.keys():
                    language_token = f"<|{TO_LANGUAGE_CODE[generation_config.language]}|>"
                elif generation_config.language in TO_LANGUAGE_CODE.values():
                    language_token = f"<|{generation_config.language}|>"
                else:
                    is_language_code = len(generation_config.language) == 2
                    raise ValueError(
                        f"Unsupported language: {generation_config.language}. Language should be one of:"
                        f" {list(TO_LANGUAGE_CODE.values()) if is_language_code else list(TO_LANGUAGE_CODE.keys())}."
                    )
                forced_decoder_ids.append((1, generation_config.lang_to_id[language_token]))
            else:
                forced_decoder_ids.append((1, None))  # automatically detect the language

            if hasattr(generation_config, "task"):
                if generation_config.task in TASK_IDS:
                    forced_decoder_ids.append((2, generation_config.task_to_id[generation_config.task]))
                else:
                    raise ValueError(
                        f"The `{generation_config.task}`task is not supported. The task should be one of `{TASK_IDS}`"
                    )
            elif hasattr(generation_config, "task_to_id"):
                forced_decoder_ids.append((2, generation_config.task_to_id["transcribe"]))  # defaults to transcribe
            if hasattr(generation_config, "no_timestamps_token_id") and not generation_config.return_timestamps:
                idx = forced_decoder_ids[-1][0] + 1 if forced_decoder_ids else 1
                forced_decoder_ids.append((idx, generation_config.no_timestamps_token_id))

        if forced_decoder_ids is not None:
            generation_config.forced_decoder_ids = forced_decoder_ids

        if prompt_ids is not None:
            if kwargs.get("decoder_start_token_id") is not None:
                raise ValueError(
                    "When specifying `prompt_ids`, you cannot also specify `decoder_start_token_id` as it gets overwritten."
                )
            prompt_ids = prompt_ids.tolist()
            decoder_start_token_id, *text_prompt_ids = prompt_ids
            # Slicing the text prompt ids in a manner consistent with the OpenAI implementation
            # to accomodate context space for the prefix (see https://github.com/openai/whisper/blob/c09a7ae299c4c34c5839a76380ae407e7d785914/whisper/decoding.py#L599)
            text_prompt_ids = text_prompt_ids[-self.config.max_target_positions // 2 - 1 :]
            # Set the decoder_start_token_id to <|startofprev|>
            kwargs.update({"decoder_start_token_id": decoder_start_token_id})

            # If the user passes `max_new_tokens`, increase its number to account for the prompt
            if kwargs.get("max_new_tokens", None) is not None:
                kwargs["max_new_tokens"] += len(text_prompt_ids)
                if kwargs["max_new_tokens"] >= self.config.max_target_positions:
                    raise ValueError(
                        f"The length of the sliced `prompt_ids` is {len(text_prompt_ids)}, and the `max_new_tokens` "
                        f"{kwargs['max_new_tokens'] - len(text_prompt_ids)}. Thus, the combined length of the sliced "
                        f"`prompt_ids` and `max_new_tokens` is: {kwargs['max_new_tokens']}. This exceeds the "
                        f"`max_target_positions` of the Whisper model: {self.config.max_target_positions}. "
                        "You should either reduce the length of your prompt, or reduce the value of `max_new_tokens`, "
                        f"so that their combined length is less that {self.config.max_target_positions}."
                    )

            # Reformat the forced_decoder_ids to incorporate the prompt
            non_prompt_forced_decoder_ids = (
                kwargs.pop("forced_decoder_ids", None) or generation_config.forced_decoder_ids
            )
            forced_decoder_ids = [
                *text_prompt_ids,
                generation_config.decoder_start_token_id,
                *[token for _rank, token in non_prompt_forced_decoder_ids],
            ]
            forced_decoder_ids = [(rank + 1, token) for rank, token in enumerate(forced_decoder_ids)]
            generation_config.forced_decoder_ids = forced_decoder_ids

        if return_token_timestamps:
            kwargs["output_attentions"] = True
            return_dict_in_generate = True

            if getattr(generation_config, "task", None) == "translate":
                logger.warning("Token-level timestamps may not be reliable for task 'translate'.")
            if not hasattr(generation_config, "alignment_heads"):
                raise ValueError(
                    "Model generation config has no `alignment_heads`, token-level timestamps not available. "
                    "See https://gist.github.com/hollance/42e32852f24243b748ae6bc1f985b13a on how to add this property to the generation config."
                )

            if kwargs.get("num_frames") is not None:
                generation_config.num_frames = kwargs.pop("num_frames")

        if generation_config.return_timestamps is True:
            last_forced_decoder_ids = (
                generation_config.forced_decoder_ids[-1][-1]
                if hasattr(self.config, "forced_decoder_ids") and self.config.forced_decoder_ids
                else None
            )
            if last_forced_decoder_ids == self.generation_config.no_timestamps_token_id:
                # remove no_timestamp to be forcefully generated if we want to return timestamps
                # this is also important to make sure `WhisperTimeStampLogitsProcessor` functions correctly
                forced_decoder_ids = generation_config.forced_decoder_ids[:-1]
                # Make sure that if list is empty we set it to None
                generation_config.forced_decoder_ids = None if len(forced_decoder_ids) == 0 else forced_decoder_ids

            timestamp_processor = [WhisperTimeStampLogitsProcessor(generation_config)]
            logits_processor = (
                timestamp_processor if logits_processor is None else timestamp_processor + logits_processor
            )

        # 5. If we're in shortform mode, simple generate the whole input at once and return the output
        if is_shortform:
            outputs = super().generate(
                input_features,
                generation_config,
                logits_processor,
                stopping_criteria,
                prefix_allowed_tokens_fn,
                synced_gpus,
                return_dict_in_generate=return_dict_in_generate,
                **kwargs,
            )

            if return_token_timestamps and hasattr(generation_config, "alignment_heads"):
                num_frames = getattr(generation_config, "num_frames", None)
                outputs["token_timestamps"] = self._extract_token_timestamps(
                    outputs, generation_config.alignment_heads, num_frames=num_frames
                )

            return outputs

        # 6. Else we're in longform mode which is more complex. We need to chunk the audio input depending on when the model generated
        # timestamp tokens
        # 6.1 Set running parameters for while loop
        if not return_segments and return_dict_in_generate:
            raise ValueError(
                "Make sure to set `return_segments=True` to return generation outputs as part of the `'segments' key.`"
            )

        # if input is longer than 30 seconds we default to long-form generation
        timestamp_begin = self.generation_config.no_timestamps_token_id + 1
        # input stride is mel frames per encoder output vector which is the product of all conv strides
        batch_size = input_features.shape[0]

        if batch_size > 1 and attention_mask is None:
            raise ValueError(
                "When doing long-form audio transcription, make sure to pass an `attention_mask`. You can retrieve the `attention_mask` by doing `processor(audio, ..., return_attention_mask=True)` "
            )
        elif batch_size > 1:
            max_frames = attention_mask.sum(-1).cpu().to(torch.long)
            seek = torch.zeros((batch_size,), dtype=torch.long)
        else:
            max_frames = torch.ones((1,), dtype=torch.long) * total_input_frames
            seek = torch.zeros((1,), dtype=torch.long)

        current_segments = [[] for _ in range(batch_size)]
        cur_to_prev_index_map = list(range(batch_size))

        # batch size can decrease during the run
        cur_bsz = prev_bsz = batch_size

        # 6.2 Transcribe audio until we reach the end of all input audios
        while (seek < max_frames).any():
            prev_bsz = cur_bsz

            # 6.3 NOTE: When in longform transcription mode and batch size > 1 we need to dynamically reduce the batch size during the loop
            # in case one audio finished earlier than another one. Thus, we need to keep a table of "previous-index-2-current-index" in order
            # to know which original audio is being decoded
            new_cur_to_prev_index_map = []
            for i in range(prev_bsz):
                prev_i = cur_to_prev_index_map[i]
                if seek[prev_i] >= max_frames[prev_i]:
                    cut_index = i + (cur_bsz - prev_bsz)
                    cur_bsz -= 1
                    input_features = torch.cat([input_features[:cut_index], input_features[cut_index + 1 :]], dim=0)
                else:
                    # cut out index that goes away
                    new_cur_to_prev_index_map.append(prev_i)

            # 6.4  Set updated index map, duration of previously decoded chunks and number of max frames of current decoding chunk
            cur_to_prev_index_map = new_cur_to_prev_index_map
            time_offset = seek * time_precision / input_stride
            seek_num_frames = (max_frames - seek).clamp(max=num_segment_frames)

            # 6.5 Make sure that all inputs are padded to the same input length
            segment_input = []
            for i in range(cur_bsz):
                prev_i = cur_to_prev_index_map[i]
                segment_input_slice = input_features[
                    i : i + 1, :, seek[prev_i] : seek[prev_i] + seek_num_frames[prev_i]
                ]

                if segment_input_slice.shape[-1] < num_segment_frames:
                    # pad to 3000 if necessary
                    segment_input_slice = torch.nn.functional.pad(
                        segment_input_slice, pad=(0, num_segment_frames - segment_input_slice.shape[-1])
                    )

                segment_input.append(segment_input_slice)

            segment_input = torch.cat(segment_input, dim=0)

            # 6.6 Batch generate current chunk
            seek_outputs = super().generate(
                segment_input,
                generation_config,
                logits_processor,
                stopping_criteria,
                prefix_allowed_tokens_fn,
                synced_gpus,
                return_dict_in_generate=return_dict_in_generate,
                **kwargs,
            )

            if return_token_timestamps and hasattr(generation_config, "alignment_heads"):
                num_frames = getattr(generation_config, "num_frames", None)
                seek_outputs["token_timestamps"] = self._extract_token_timestamps(
                    seek_outputs, generation_config.alignment_heads, num_frames=num_frames
                )

            if return_dict_in_generate:
                seek_sequences = seek_outputs["sequences"]
                seek_outputs = [
                    {k: v[i] for k, v in seek_outputs.items()}
                    for i in range(next(iter(seek_outputs.values())).size(0))
                ]
            else:
                seek_sequences = seek_outputs

            # 6.7 Loop over each decoded audio individually as each decoding can be of a different length
            for i, seek_sequence in enumerate(seek_sequences):
                prev_i = cur_to_prev_index_map[i]

                # make sure we cut a predicted EOS token if we are not finished with the generation yet
                is_not_final = (seek[prev_i] + num_segment_frames) < max_frames[prev_i]
                if is_not_final and seek_sequence[-1] == self.generation_config.eos_token_id:
                    seek_sequence = seek_sequence[:-1]

                # remove all padding tokens
                if seek_sequence[-1] == self.generation_config.pad_token_id:
                    num_paddings = (seek_sequence == self.generation_config.pad_token_id).sum()
                    seek_sequence = seek_sequence[:-num_paddings]

                segments, segment_offset = self._retrieve_segment(
                    seek_sequence=seek_sequence,
                    seek_outputs=seek_outputs,
                    time_offset=time_offset,
                    timestamp_begin=timestamp_begin,
                    seek_num_frames=seek_num_frames,
                    cur_bsz=cur_bsz,
                    time_precision=time_precision,
                    input_stride=input_stride,
                    prev_idx=prev_i,
                    idx=i,
                )

                current_segments[prev_i] += segments
                seek[prev_i] += segment_offset

        # 7. Once all segments are added to the list of all segments, called `current_segments`, we extract the predicted
        # output tokens from the list of dicts. If we use batch size > 1, we make sure to pad the output
        sequences = []
        max_total_length = 0
        for current_segment_list in current_segments:
            sequences.append(torch.cat([d["tokens"] for d in current_segment_list], dim=-1))
            max_total_length = max(max_total_length, len(sequences[-1]))

        for i in range(batch_size):
            sequences[i] = torch.nn.functional.pad(
                sequences[i], pad=(0, max_total_length - len(sequences[i])), value=self.generation_config.pad_token_id
            )

        sequences = torch.stack(sequences, dim=0)

        # 8. If we return all segments, the predicted output sequences are put under `"sequences"`.
        if return_segments:
            return {"sequences": sequences, "segments": current_segments}

        return sequences<|MERGE_RESOLUTION|>--- conflicted
+++ resolved
@@ -474,15 +474,11 @@
     def _compile(self):
         if self.compiled_model is None:
             logger.info(f"Compiling the encoder to {self._device} ...")
-<<<<<<< HEAD
             self.compiled_model = core.compile_model(self.model, self._device, self.ov_config)
-=======
-            self.request = core.compile_model(self.model, self._device, self.ov_config)
             # OPENVINO_LOG_LEVEL can be found in https://docs.openvino.ai/2023.2/openvino_docs_OV_UG_supported_plugins_AUTO_debugging.html
             if "OPENVINO_LOG_LEVEL" in os.environ and int(os.environ["OPENVINO_LOG_LEVEL"]) > 2:
                 logger.info(f"{self._device} SUPPORTED_PROPERTIES:")
                 _print_compiled_model_properties(self.request)
->>>>>>> 045cc696
 
 
 class OVDecoder:
@@ -582,16 +578,11 @@
     def _compile(self):
         if self.compiled_model is None:
             logger.info(f"Compiling the decoder to {self._device} ...")
-<<<<<<< HEAD
             self.compiled_model = core.compile_model(self.model, self._device, self.ov_config)
-=======
-            compiled_model = core.compile_model(self.model, self._device, self.ov_config)
-            self.request = compiled_model.create_infer_request()
             # OPENVINO_LOG_LEVEL can be found in https://docs.openvino.ai/2023.2/openvino_docs_OV_UG_supported_plugins_AUTO_debugging.html
             if "OPENVINO_LOG_LEVEL" in os.environ and int(os.environ["OPENVINO_LOG_LEVEL"]) > 2:
                 logger.info(f"{self._device} SUPPORTED_PROPERTIES:")
                 _print_compiled_model_properties(compiled_model)
->>>>>>> 045cc696
 
 
 @add_start_docstrings(

#  Copyright 2022 The HuggingFace Team. All rights reserved.
#
#  Licensed under the Apache License, Version 2.0 (the "License");
#  you may not use this file except in compliance with the License.
#  You may obtain a copy of the License at
#
#      http://www.apache.org/licenses/LICENSE-2.0
#
#  Unless required by applicable law or agreed to in writing, software
#  distributed under the License is distributed on an "AS IS" BASIS,
#  WITHOUT WARRANTIES OR CONDITIONS OF ANY KIND, either express or implied.
#  See the License for the specific language governing permissions and
#  limitations under the License.

import logging
import os
from pathlib import Path
from tempfile import TemporaryDirectory
from typing import Dict, Optional, Tuple, Union

import numpy as np
import openvino
import torch
from openvino.preprocess import PrePostProcessor
from openvino.runtime import Core, Tensor, Type
from transformers import AutoModelForCausalLM, PretrainedConfig
from transformers.file_utils import add_start_docstrings, add_start_docstrings_to_model_forward
from transformers.modeling_outputs import CausalLMOutputWithPast

from optimum.utils import NormalizedConfigManager

from ...exporters.openvino import main_export, patch_stateful, raise_if_openvino_is_too_old
from ...exporters.openvino.stateful import model_has_state
from ..utils.import_utils import is_transformers_version
from ..utils.modeling_utils import MULTI_QUERY_ATTN_MODELS
from .modeling import _TOKENIZER_FOR_DOC, INPUTS_DOCSTRING, MODEL_START_DOCSTRING, OVModel
from .utils import ONNX_WEIGHTS_NAME, OV_XML_FILE_NAME, STR_TO_OV_TYPE
from ...exporters.openvino import patch_stateful, raise_if_openvino_is_too_old


if is_transformers_version("<", "4.25.0"):
    from transformers.generation_utils import GenerationMixin
else:
    from transformers.generation import GenerationMixin


logger = logging.getLogger(__name__)

core = Core()


TEXT_GENERATION_EXAMPLE = r"""
    Example of text generation:
    ```python
    >>> from transformers import {processor_class}
    >>> from optimum.intel import {model_class}

    >>> tokenizer = {processor_class}.from_pretrained("{checkpoint}")
    >>> model = {model_class}.from_pretrained("{checkpoint}", export=True)
    >>> inputs = tokenizer("I love this story because", return_tensors="pt")
    >>> gen_tokens = model.generate(**inputs, do_sample=True, temperature=0.9, min_length=20, max_length=20)
    >>> tokenizer.batch_decode(gen_tokens)
    ```
    Example using `transformers.pipelines`:
    ```python
    >>> from transformers import {processor_class}, pipeline
    >>> from optimum.intel import {model_class}

    >>> tokenizer = {processor_class}.from_pretrained("{checkpoint}")
    >>> model = {model_class}.from_pretrained("{checkpoint}", export=True)
    >>> gen_pipeline = pipeline("text-generation", model=model, tokenizer=tokenizer)
    >>> text = "I love this story because"
    >>> gen = gen_pipeline(text)
    ```
"""

_SUPPORTED_ARCHITECTURES = {
    "bart",
    "blenderbot",
    "blenderbot-small",
    "bloom",
    "codegen",
    "gpt2",
    "gpt-bigcode",
    "gpt-neo",
    "gpt-neox",
    "llama",
    "marian",
    "opt",
    "pegasus",
}


@add_start_docstrings(
    """
    Base OVBaseDecoderModel class.
    """,
)
class OVBaseDecoderModel(OVModel):
    def __init__(
        self,
        model: openvino.runtime.Model,
        config: PretrainedConfig = None,
        device: str = "CPU",
        dynamic_shapes: bool = True,
        ov_config: Optional[Dict[str, str]] = None,
        model_save_dir: Optional[Union[str, Path, TemporaryDirectory]] = None,
        **kwargs,
    ):
        if not dynamic_shapes:
            raise ValueError(
                "`dynamic_shapes` was set to `False` but static shapes are not supported for causal language model. Please set `dynamic_shapes=True`."
            )

        enable_compilation = kwargs.get("compile", True)
        kwargs["compile"] = False  # avoid extra compilation in the base class

        super().__init__(
            model,
            config,
            device=device,
            dynamic_shapes=False,
            ov_config=ov_config,
            model_save_dir=model_save_dir,
            **kwargs,
        )

        self.is_dynamic = dynamic_shapes
        use_cache = kwargs.pop("use_cache", True)
<<<<<<< HEAD
        stateful = kwargs.pop("stateful", None)  # None means taking a model "as-is"
=======
        stateful = kwargs.pop("stateful", True)
>>>>>>> 99924194
        model_has_sinks = model_has_state(self.model)
        self.use_cache = any("past_key_values" in key.get_any_name() for key in model.inputs) or model_has_sinks
        self.stateful = model_has_sinks
        self.main_input_name = "input_ids"
        self.num_pkv = 2
        self.normalized_config = NormalizedConfigManager.get_normalized_config_class(config.model_type)(config)
        self.key_value_input_names = [key for key in self.input_names if "key_values" in key]
        self.key_value_output_names = [key for key in self.output_names if "present" in key]
        self._original_model = self.model.clone()  # keep original model for serialization
        self._pkv_precision = Type.f32
        self.update_pkv_precision()
        if self.is_dynamic:
            self.model = self._reshape(self.model, -1, -1)

        if self.stateful or stateful:
            raise_if_openvino_is_too_old()

        def raise_error(model_prop, user_prop, name):
            raise ValueError(
                f"`{name}` was set to `{user_prop}` but the loaded model only supports `{name}={model_prop}`. "
                f"Please load your current model with `{name}={model_prop}` or export the original model "
                f"once again with `{name}={user_prop}` when calling the `from_pretrained` method. "
                "To export your model, simply set `export=True`."
            )

        if stateful is not None and self.stateful and not stateful:
            # We cannot transform stateful model to stateless
            raise_error(self.stateful, stateful, "stateful")

        if not self.stateful and stateful:
            # We can transform stateless model to stateful
            self._make_stateful()

        if enable_compilation:
            self.compile()

        if use_cache ^ self.use_cache:
            raise_error(self.use_cache, use_cache, "use_cache")

    def update_pkv_precision(self, force_fp32=False):
        if not self.use_cache or self.stateful:
            return

        pkv_precision = Type.f32
        if not force_fp32:
            device = self._device.upper()
            try:
                if "INFERENCE_PRECISION_HINT" in core.get_property(device, "SUPPORTED_PROPERTIES"):
                    pkv_precision = core.get_property(device, "INFERENCE_PRECISION_HINT")
            except RuntimeError:  # use default precision when get_property fails, e.g. when device is "AUTO:GPU"
                pass

            # ov_config["INFERENCE_PRECISION_HINT"] may override the prefer precision
            if self.ov_config:
                inference_precision_hint = self.ov_config.get("INFERENCE_PRECISION_HINT", "")
                if inference_precision_hint in STR_TO_OV_TYPE:
                    pkv_precision = STR_TO_OV_TYPE[inference_precision_hint]

            ppp = PrePostProcessor(self.model)
            for key in self.model.inputs:
                if "past_key_values" in key.get_any_name() and pkv_precision != key.get_element_type():
                    ppp.input(key.get_any_name()).tensor().set_element_type(pkv_precision)
            for key in self.model.outputs:
                if "present" in key.get_any_name() and pkv_precision != key.get_element_type():
                    ppp.output(key.get_any_name()).tensor().set_element_type(pkv_precision)

            self.model = ppp.build()
            self._pkv_precision = pkv_precision
        else:
            if hasattr(self, "_pkv_precision") and self._pkv_precision != Type.f32:
                self._pkv_precision = Type.f32
                self.model = self._original_model.clone()
                if self.is_dynamic:
                    self.model = self._reshape(self.model, -1, -1)
                self.request = None

    def _save_pretrained(self, save_directory: Union[str, Path]):
        """
        Saves the model to the OpenVINO IR format so that it can be re-loaded using the
        [`~optimum.intel.openvino.modeling.OVModel.from_pretrained`] class method.

        Arguments:
            save_directory (`str` or `Path`):
                The directory where to save the model files.
        """
        model_to_save = self.model if self._pkv_precision == Type.f32 else self._original_model
        dst_path = os.path.join(save_directory, OV_XML_FILE_NAME)
        openvino.save_model(model_to_save, dst_path, compress_to_fp16=False)

    @classmethod
    def _from_transformers(
        cls,
        model_id: str,
        config: PretrainedConfig,
        use_auth_token: Optional[Union[bool, str]] = None,
        revision: Optional[str] = None,
        force_download: bool = False,
        cache_dir: Optional[str] = None,
        subfolder: str = "",
        local_files_only: bool = False,
        task: Optional[str] = None,
        use_cache: bool = True,
        trust_remote_code: bool = False,
        load_in_8bit: Optional[bool] = None,
        **kwargs,
    ):
        if config.model_type.replace("_", "-") not in _SUPPORTED_ARCHITECTURES:
            logger.warning(
                f"This architecture : {config.model_type} was not validated, only :{', '.join(_SUPPORTED_ARCHITECTURES)} architectures were "
                "validated, use at your own risk."
            )
        save_dir = TemporaryDirectory()
        save_dir_path = Path(save_dir.name)

        if task is None:
            task = cls.export_feature

            if use_cache:
                task = task + "-with-past"

        compression_option = None
        if load_in_8bit is not None:
            compression_option = "int8" if load_in_8bit else "fp32"
        main_export(
            model_name_or_path=model_id,
            output=save_dir_path,
            task=task,
            subfolder=subfolder,
            revision=revision,
            cache_dir=cache_dir,
            use_auth_token=use_auth_token,
            local_files_only=local_files_only,
            force_download=force_download,
            trust_remote_code=trust_remote_code,
            compression_option=compression_option,
        )

        config.is_decoder = True
        config.is_encoder_decoder = False
        config.save_pretrained(save_dir_path)
        return cls._from_pretrained(
            model_id=save_dir_path, config=config, use_cache=use_cache, load_in_8bit=False, **kwargs
        )

    def _reshape(
        self,
        model: openvino.runtime.Model,
        batch_size: int,
        sequence_length: int,
        height: int = None,
        width: int = None,
    ):
        if height is not None:
            logger.warning(f"`height` set to `{height}` will be ignored during reshaping operation.")

        if width is not None:
            logger.warning(f"`width` set to `{width}` will be ignored during reshaping operation.")

        shapes = {}
        for inputs in model.inputs:
            shapes[inputs] = inputs.get_partial_shape()
            shapes[inputs][0] = -1
            input_name = inputs.get_any_name()
            if input_name.startswith("past_key_values"):
                if len(inputs.partial_shape) == 3 and input_name.endswith("value"):
                    shapes[inputs][1] = -1
                else:
                    shapes[inputs][2] = -1
            elif input_name.startswith("beam_idx"):
                shapes[inputs][0] = -1
            else:
                shapes[inputs][1] = -1
        model.reshape(shapes)
        return model

    def reshape(self, batch_size: int, sequence_length: int):
        logger.warning("Static shapes are not supported for causal language model.")
        return self

    def compile(self):
        if self.request is None:
            super().compile()
            self.request = self.request.create_infer_request()

    def _make_stateful(self):
        patch_stateful(self.config, self.model)
        self.stateful = True


@add_start_docstrings(
    """
    OpenVINO Model with a causal language modeling head on top (linear layer with weights tied to the input
    embeddings).
    """,
    MODEL_START_DOCSTRING,
)
class OVModelForCausalLM(OVBaseDecoderModel, GenerationMixin):
    export_feature = "text-generation"
    auto_model_class = AutoModelForCausalLM

    @add_start_docstrings_to_model_forward(
        INPUTS_DOCSTRING.format("batch_size, sequence_length")
        + TEXT_GENERATION_EXAMPLE.format(
            processor_class=_TOKENIZER_FOR_DOC,
            model_class="OVModelForCausalLM",
            checkpoint="gpt2",
        )
    )
    def forward(
        self,
        input_ids: torch.LongTensor,
        attention_mask: Optional[torch.LongTensor] = None,
        past_key_values: Optional[Tuple[Tuple[torch.FloatTensor]]] = None,
        position_ids: Optional[torch.LongTensor] = None,
        **kwargs,
    ) -> CausalLMOutputWithPast:
        self.compile()

        if self.use_cache and past_key_values is not None:
            input_ids = input_ids[:, -1:]

        batch_size = input_ids.shape[0]
        if self.config.model_type == "bloom":
            batch_size *= self.normalized_config.num_attention_heads

        inputs = {}
        past_len = 0
        if not self.stateful:
            if past_key_values is not None:
                if self.config.model_type not in MULTI_QUERY_ATTN_MODELS:
                    past_len = past_key_values[0][1].shape[-2]
                    if self._pkv_precision == Type.bf16:
                        # numpy does not support bf16, pretending f16, should change to bf16
                        past_key_values = tuple(
                            Tensor(past_key_value, past_key_value.shape, Type.bf16)
                            for pkv_per_layer in past_key_values
                            for past_key_value in pkv_per_layer
                        )
                    else:
                        # Flatten the past_key_values
                        past_key_values = tuple(
                            past_key_value for pkv_per_layer in past_key_values for past_key_value in pkv_per_layer
                        )
                else:
                    past_len = past_key_values[0].shape[-2]

                # Add the past_key_values to the decoder inputs
                inputs = dict(zip(self.key_value_input_names, past_key_values))

            # Create empty past_key_values for decoder_with_past first generation step
            elif self.use_cache:
                for input_name in self.key_value_input_names:
                    model_inputs = self.model.input(input_name)
                    shape = model_inputs.get_partial_shape()
                    if self.config.model_type == "chatglm":
                        shape[0] = 0
                        shape[1] = batch_size
                    else:
                        shape[0] = batch_size
                        if shape[2].is_dynamic:
                            shape[2] = 0
                        else:
                            shape[1] = 0
                    inputs[input_name] = Tensor(model_inputs.get_element_type(), shape.get_shape())
        else:
            # past_key_values are not used explicitly, instead they are handled inside the model
            if past_key_values is None:
                # Need a marker to differentiate the first generate iteration from the others in
                # the first condition at the function beginning above.
                # It should be something that is not None and it should be True when converted to Boolean.
                past_key_values = ((),)
                # This is the first iteration in a sequence, reset all states
                if hasattr(self.request, "reset_state"):
                    self.request.reset_state()
                else:
                    for state in self.request.query_state():
                        state.reset()
                # Set initial value for the next beam_idx input that will be used at the current iteration
                # and will be optionally updated by _reorder_cache at the next iterations if beam_search is used
                self.next_beam_idx = np.array(range(batch_size), dtype=int)

        inputs["input_ids"] = np.array(input_ids)
        # Add the attention_mask inputs when needed
        if "attention_mask" in self.input_names or "position_ids" in self.input_names:
            if attention_mask is not None:
                attention_mask = np.array(attention_mask)
            else:
                attention_mask = np.ones(
                    (input_ids.shape[0], input_ids.shape[1] + past_len), dtype=inputs["input_ids"].dtype
                )

        if "attention_mask" in self.input_names:
            inputs["attention_mask"] = attention_mask

        if "position_ids" in self.input_names:
            if position_ids is not None:
                position_ids = np.array(position_ids)
            else:
                position_ids = np.cumsum(attention_mask, axis=1) - 1
                position_ids[attention_mask == 0] = 1
                if past_key_values:
                    position_ids = np.expand_dims(position_ids[:, -1], axis=-1)

            inputs["position_ids"] = position_ids

        if hasattr(self, "next_beam_idx"):
            inputs["beam_idx"] = self.next_beam_idx

        # Run inference
        self.request.start_async(inputs, share_inputs=True)
        self.request.wait()
        logits = torch.from_numpy(self.request.get_tensor("logits").data).to(self.device)

        if not self.stateful:
            if self.use_cache:
                # Tuple of length equal to : number of layer * number of past_key_value per decoder layer (2 corresponds to the self-attention layer)
                past_key_values = tuple(self.request.get_tensor(key).data for key in self.key_value_output_names)
                if self.config.model_type not in MULTI_QUERY_ATTN_MODELS:
                    # Tuple of tuple of length `n_layers`, with each tuple of length equal to 2 (k/v of self-attention)
                    past_key_values = tuple(
                        past_key_values[i : i + self.num_pkv] for i in range(0, len(past_key_values), self.num_pkv)
                    )
            else:
                past_key_values = None

        return CausalLMOutputWithPast(logits=logits, past_key_values=past_key_values)

    # Adapted from transformers.models.gpt2.modeling_gpt2.GPT2LMHeadModel.prepare_inputs_for_generation
    def prepare_inputs_for_generation(self, input_ids, past_key_values=None, **kwargs):
        # if model is used as a decoder in encoder-decoder model, the decoder attention mask is created on the fly
        attention_mask = kwargs.get("attention_mask", None)
        use_cache = kwargs.get("use_cache", None)

        position_ids = kwargs.get("position_ids", None)
        if attention_mask is not None and position_ids is None:
            # create position_ids on the fly for batch generation
            position_ids = attention_mask.long().cumsum(-1) - 1
            position_ids.masked_fill_(attention_mask == 0, 1)
            if past_key_values:
                position_ids = position_ids[:, -1].unsqueeze(-1)

        return {
            "input_ids": input_ids,
            "past_key_values": past_key_values,
            "use_cache": use_cache,
            "position_ids": position_ids,
            "attention_mask": attention_mask,
        }

    # Adapted from transformers.models.gpt2.modeling_gpt2.GPT2LMHeadModel._reorder_cache
    def _reorder_cache(
        self, past_key_values: Tuple[Tuple[torch.Tensor]], beam_idx: torch.Tensor
    ) -> Tuple[Tuple[torch.Tensor]]:
        """
        This function is used to re-order the `past_key_values` cache if [`~PreTrainedModel.beam_search`] or
        [`~PreTrainedModel.beam_sample`] is called.
        This is required to match `past_key_values` with the correct beam_idx at every generation step.
        """
        if self.stateful:
            # TODO: Apply it differently based on model type
            # TODO: At least for bloom we need to replicate values for each attention head
            self.next_beam_idx = np.array(beam_idx)  # save beam_idx to be used as an input in the next iteration
            return past_key_values
        else:
            return tuple(
                tuple(np.take(past_state, beam_idx, 0) for past_state in layer_past) for layer_past in past_key_values
            )

    def can_generate(self):
        """Returns True to validate the check that the model using `GenerationMixin.generate()` can indeed generate."""
        return True

    @classmethod
    def _from_pretrained(
        cls,
        model_id: Union[str, Path],
        config: PretrainedConfig,
        use_auth_token: Optional[Union[bool, str, None]] = None,
        revision: Optional[Union[str, None]] = None,
        force_download: bool = False,
        cache_dir: Optional[str] = None,
        file_name: Optional[str] = None,
        subfolder: str = "",
        from_onnx: bool = False,
        local_files_only: bool = False,
        load_in_8bit: bool = False,
        **kwargs,
    ):
        model_path = Path(model_id)
        default_file_name = ONNX_WEIGHTS_NAME if from_onnx else OV_XML_FILE_NAME
        file_name = file_name or default_file_name

        model_cache_path = cls._cached_file(
            model_path=model_path,
            use_auth_token=use_auth_token,
            revision=revision,
            force_download=force_download,
            cache_dir=cache_dir,
            file_name=file_name,
            subfolder=subfolder,
            local_files_only=local_files_only,
        )

        model = cls.load_model(model_cache_path, load_in_8bit=load_in_8bit)

        model_type = config.model_type.replace("_", "-")
        if model_type == "bloom":
            init_cls = OVBloomForCausalLM
        elif model_type == "mpt":
            init_cls = OVMPTForCausalLM
        elif model_type == "opt":
            init_cls = OVOPTForCausalLM
        elif model_type == "gpt-bigcode":
            init_cls = OVGPTBigCodeForCausalLM
        else:
            init_cls = cls

        return init_cls(model=model, config=config, model_save_dir=model_cache_path.parent, **kwargs)


class OVBloomForCausalLM(OVModelForCausalLM):
    # Adapted from transformers.models.bloom.modeling_bloom.BloomForCausalLM.prepare_inputs_for_generation
    def prepare_inputs_for_generation(self, input_ids, past_key_values=None, **kwargs):
        attention_mask = kwargs.get("attention_mask", None)
        use_cache = kwargs.get("use_cache", None)

        # only last token for input_ids if past is not None
        if past_key_values and not self.stateful:
            # the cache may be in the stardard format (e.g. in contrastive search), convert to bloom's format if needed
            if past_key_values[0][0].shape[0] == input_ids.shape[0]:
                past_key_values = self._convert_to_bloom_cache(past_key_values)

        return {
            "input_ids": input_ids,
            "past_key_values": past_key_values,
            "use_cache": use_cache,
            "position_ids": None,
            "attention_mask": attention_mask,
        }

    # Adapted from transformers.models.bloom.modeling_bloom.BloomForCausalLM._reorder_cache
    def _reorder_cache(
        self, past_key_values: Tuple[Tuple[torch.Tensor]], beam_idx: torch.Tensor
    ) -> Tuple[Tuple[torch.Tensor]]:
        """
        This function is used to re-order the `past_key_values` cache if [`~PreTrainedModel.beam_search`] or
        [`~PreTrainedModel.beam_sample`] is called for bloom architecture.
        This is required to match `past_key_values` with the correct beam_idx at every generation step.
        """
        if self.stateful:
            beam_idx = np.array(beam_idx)
            batch_size = beam_idx.shape[0]
            indices = np.array(range(batch_size * self.normalized_config.num_attention_heads))
            indices = indices.reshape([batch_size, self.normalized_config.num_attention_heads])
            self.next_beam_idx = np.take(indices, beam_idx, 0).flatten()
            return past_key_values
        else:
            standardized_past = self._convert_to_standard_cache(past_key_values, batch_size=len(beam_idx))
            reordered_past = tuple(
                (
                    np.take(layer_past[0], beam_idx, 0),
                    np.take(layer_past[1], beam_idx, 0),
                )
                for layer_past in standardized_past
            )
            return self._convert_to_bloom_cache(reordered_past)

    # Copied from transformers.models.bloom.modeling_bloom.BloomPreTrainedModel._convert_to_bloom_cache
    @staticmethod
    def _convert_to_bloom_cache(past_key_value: Tuple[Tuple[torch.Tensor]]) -> Tuple[Tuple[torch.Tensor]]:
        """
        Converts the cache to the format expected by Bloom, i.e. to tuple(tuple([batch_size * num_heads, ...]))
        """
        batch_size, num_heads, head_dim, seq_length = past_key_value[0][0].shape
        batch_size_times_num_heads = batch_size * num_heads
        # key:  [batch_size, num_heads, head_dim, seq_length] -> [batch_size * num_heads, head_dim, seq_length]
        # value: [batch_size, num_heads, seq_length, head_dim] -> [batch_size * num_heads, seq_length, head_dim]
        return tuple(
            (
                layer_past[0].reshape((batch_size_times_num_heads, head_dim, seq_length)),
                layer_past[1].reshape((batch_size_times_num_heads, seq_length, head_dim)),
            )
            for layer_past in past_key_value
        )

    # Adapted from transformers.models.bloom.modeling_bloom.BloomPreTrainedModel._convert_to_standard_cache
    def _convert_to_standard_cache(
        self, past_key_value: Tuple[Tuple[torch.Tensor]], batch_size: int
    ) -> Tuple[Tuple[torch.Tensor]]:
        """
        Standardizes the format of the cache so as to match most implementations, i.e. to tuple(tuple([batch_size, num_heads, ...]))
        """
        batch_size_times_num_heads, head_dim, seq_length = past_key_value[0][0].shape
        num_heads = batch_size_times_num_heads // batch_size
        # key: [batch_size * num_heads, head_dim, seq_length] -> [batch_size, num_heads, head_dim, seq_length]
        # value: [batch_size * num_heads, seq_length, head_dim] -> [batch_size, num_heads, seq_length, head_dim]
        return tuple(
            (
                layer_past[0].reshape((batch_size, num_heads, head_dim, seq_length)),
                layer_past[1].reshape((batch_size, num_heads, seq_length, head_dim)),
            )
            for layer_past in past_key_value
        )


class OVOPTForCausalLM(OVModelForCausalLM):
    # Adapted from transformers.models.gpt2.modeling_gpt2.GPT2LMHeadModel.prepare_inputs_for_generation
    def prepare_inputs_for_generation(self, input_ids, past_key_values=None, **kwargs):
        attention_mask = kwargs.get("attention_mask", None)
        use_cache = kwargs.get("use_cache", None)

        return {
            "input_ids": input_ids,
            "past_key_values": past_key_values,
            "use_cache": use_cache,
            "position_ids": None,
            "attention_mask": attention_mask,
        }


class OVMPTForCausalLM(OVModelForCausalLM):
    # Adapted from transformers.models.gpt2.modeling_gpt2.GPT2LMHeadModel.prepare_inputs_for_generation
    def prepare_inputs_for_generation(self, input_ids, past_key_values=None, **kwargs):
        attention_mask = kwargs.get("attention_mask", None)
        use_cache = kwargs.get("use_cache", None)

        return {
            "input_ids": input_ids,
            "past_key_values": past_key_values,
            "use_cache": use_cache,
            "position_ids": None,
            "attention_mask": attention_mask,
        }


class OVGPTBigCodeForCausalLM(OVModelForCausalLM):
    # Adapted from transformers.models.gpt_bigcode.modeling_gpt_bigcode.GPTBigCodeForCausalLM._reorder_cache
    def _reorder_cache(
        self, past_key_values: Tuple[Tuple[torch.Tensor]], beam_idx: torch.Tensor
    ) -> Tuple[Tuple[torch.Tensor]]:
        if self.stateful:
            self.next_beam_idx = np.array(beam_idx)  # save beam_idx to be used as an input in the next iteration
            return past_key_values
        else:
            return tuple(np.take(layer_past, beam_idx, 0) for layer_past in past_key_values)<|MERGE_RESOLUTION|>--- conflicted
+++ resolved
@@ -35,7 +35,6 @@
 from ..utils.modeling_utils import MULTI_QUERY_ATTN_MODELS
 from .modeling import _TOKENIZER_FOR_DOC, INPUTS_DOCSTRING, MODEL_START_DOCSTRING, OVModel
 from .utils import ONNX_WEIGHTS_NAME, OV_XML_FILE_NAME, STR_TO_OV_TYPE
-from ...exporters.openvino import patch_stateful, raise_if_openvino_is_too_old
 
 
 if is_transformers_version("<", "4.25.0"):
@@ -127,11 +126,7 @@
 
         self.is_dynamic = dynamic_shapes
         use_cache = kwargs.pop("use_cache", True)
-<<<<<<< HEAD
         stateful = kwargs.pop("stateful", None)  # None means taking a model "as-is"
-=======
-        stateful = kwargs.pop("stateful", True)
->>>>>>> 99924194
         model_has_sinks = model_has_state(self.model)
         self.use_cache = any("past_key_values" in key.get_any_name() for key in model.inputs) or model_has_sinks
         self.stateful = model_has_sinks

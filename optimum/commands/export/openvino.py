# Copyright 2023 The HuggingFace Team. All rights reserved.
#
# Licensed under the Apache License, Version 2.0 (the "License");
# you may not use this file except in compliance with the License.
# You may obtain a copy of the License at
#
#     http://www.apache.org/licenses/LICENSE-2.0
#
# Unless required by applicable law or agreed to in writing, software
# distributed under the License is distributed on an "AS IS" BASIS,
# WITHOUT WARRANTIES OR CONDITIONS OF ANY KIND, either express or implied.
# See the License for the specific language governing permissions and
# limitations under the License.
"""Defines the command line for the export with OpenVINO."""

import logging
import sys
from pathlib import Path
from typing import TYPE_CHECKING, Optional

from ...exporters import TasksManager
from ..base import BaseOptimumCLICommand, CommandInfo


logger = logging.getLogger(__name__)


if TYPE_CHECKING:
    from argparse import ArgumentParser, Namespace, _SubParsersAction


def parse_args_openvino(parser: "ArgumentParser"):
    required_group = parser.add_argument_group("Required arguments")
    required_group.add_argument(
        "-m", "--model", type=str, required=True, help="Model ID on huggingface.co or path on disk to load model from."
    )
    required_group.add_argument(
        "output", type=Path, help="Path indicating the directory where to store the generated OV model."
    )
    optional_group = parser.add_argument_group("Optional arguments")
    optional_group.add_argument(
        "--task",
        default="auto",
        help=(
            "The task to export the model for. If not specified, the task will be auto-inferred based on the model. Available tasks depend on the model, but are among:"
            f" {str(TasksManager.get_all_tasks())}. For decoder models, use `xxx-with-past` to export the model using past key values in the decoder."
        ),
    )
    optional_group.add_argument("--cache_dir", type=str, default=None, help="Path indicating where to store cache.")
    optional_group.add_argument(
        "--framework",
        type=str,
        choices=["pt", "tf"],
        default=None,
        help=(
            "The framework to use for the export. If not provided, will attempt to use the local checkpoint's original framework or what is available in the environment."
        ),
    )
    optional_group.add_argument(
        "--trust-remote-code",
        action="store_true",
        help=(
            "Allows to use custom code for the modeling hosted in the model repository. This option should only be set for repositories you trust and in which "
            "you have read the code, as it will execute on your local machine arbitrary code present in the model repository."
        ),
    )
    optional_group.add_argument(
        "--pad-token-id",
        type=int,
        default=None,
        help=(
            "This is needed by some models, for some tasks. If not provided, will attempt to use the tokenizer to guess it."
        ),
    )
<<<<<<< HEAD
    optional_group.add_argument("--fp16", action="store_true", help="Compress weights to fp16"),
    optional_group.add_argument("--int8", action="store_true", help="Compress weights to int8"),
    optional_group.add_argument(
        "--stateful",
        action="store_true",
        help="Produce stateful model where all kv-cache inputs and outputs are hidden in the model and are not exposed as model inputs and outputs"
    ),
=======
    optional_group.add_argument("--fp16", action="store_true", help="Compress weights to fp16")
    optional_group.add_argument("--int8", action="store_true", help="Compress weights to int8")
    optional_group.add_argument(
        "--weight-format",
        type=str,
        choices=["fp32", "fp16", "int8", "int4_sym_g128", "int4_asym_g128", "int4_sym_g64", "int4_asym_g64"],
        default=None,
        help=(
            "The weight format of the exporting model, e.g. f32 stands for float32 weights, f16 - for float16 weights, i8 - INT8 weights, int4_* - for INT4 compressed weights."
        ),
    )
    optional_group.add_argument(
        "--ratio",
        type=float,
        default=0.8,
        help=(
            "Compression ratio between primary and backup precision. In the case of INT4, NNCF evaluates layer sensitivity and keeps the most impactful layers in INT8"
            "precision (by default 20% in INT8). This helps to achieve better accuracy after weight quantization."
        ),
    )
>>>>>>> 173aacd2


class OVExportCommand(BaseOptimumCLICommand):
    COMMAND = CommandInfo(name="openvino", help="Export PyTorch models to OpenVINO IR.")

    def __init__(
        self,
        subparsers: "_SubParsersAction",
        args: Optional["Namespace"] = None,
        command: Optional["CommandInfo"] = None,
        from_defaults_factory: bool = False,
        parser: Optional["ArgumentParser"] = None,
    ):
        super().__init__(
            subparsers, args=args, command=command, from_defaults_factory=from_defaults_factory, parser=parser
        )
        self.args_string = " ".join(sys.argv[3:])

    @staticmethod
    def parse_args(parser: "ArgumentParser"):
        return parse_args_openvino(parser)

    def run(self):
        from ...exporters.openvino.__main__ import main_export

        if self.args.fp16:
            logger.warning(
                "`--fp16` option is deprecated and will be removed in a future version. Use `--weight-format` instead."
            )
            self.args.weight_format = "fp16"
        if self.args.int8:
            logger.warning(
                "`--int8` option is deprecated and will be removed in a future version. Use `--weight-format` instead."
            )
            self.args.weight_format = "int8"

        # TODO : add input shapes
        main_export(
            model_name_or_path=self.args.model,
            output=self.args.output,
            task=self.args.task,
            framework=self.args.framework,
            cache_dir=self.args.cache_dir,
            trust_remote_code=self.args.trust_remote_code,
            pad_token_id=self.args.pad_token_id,
<<<<<<< HEAD
            fp16=self.args.fp16,
            int8=self.args.int8,
            stateful=self.args.stateful,
=======
            compression_option=self.args.weight_format,
            compression_ratio=self.args.ratio
>>>>>>> 173aacd2
            # **input_shapes,
        )<|MERGE_RESOLUTION|>--- conflicted
+++ resolved
@@ -72,15 +72,6 @@
             "This is needed by some models, for some tasks. If not provided, will attempt to use the tokenizer to guess it."
         ),
     )
-<<<<<<< HEAD
-    optional_group.add_argument("--fp16", action="store_true", help="Compress weights to fp16"),
-    optional_group.add_argument("--int8", action="store_true", help="Compress weights to int8"),
-    optional_group.add_argument(
-        "--stateful",
-        action="store_true",
-        help="Produce stateful model where all kv-cache inputs and outputs are hidden in the model and are not exposed as model inputs and outputs"
-    ),
-=======
     optional_group.add_argument("--fp16", action="store_true", help="Compress weights to fp16")
     optional_group.add_argument("--int8", action="store_true", help="Compress weights to int8")
     optional_group.add_argument(
@@ -101,7 +92,11 @@
             "precision (by default 20% in INT8). This helps to achieve better accuracy after weight quantization."
         ),
     )
->>>>>>> 173aacd2
+    optional_group.add_argument(
+        "--stateful",
+        action="store_true",
+        help="Produce stateful model where all kv-cache inputs and outputs are hidden in the model and are not exposed as model inputs and outputs"
+    )
 
 
 class OVExportCommand(BaseOptimumCLICommand):
@@ -147,13 +142,8 @@
             cache_dir=self.args.cache_dir,
             trust_remote_code=self.args.trust_remote_code,
             pad_token_id=self.args.pad_token_id,
-<<<<<<< HEAD
-            fp16=self.args.fp16,
-            int8=self.args.int8,
-            stateful=self.args.stateful,
-=======
             compression_option=self.args.weight_format,
             compression_ratio=self.args.ratio
->>>>>>> 173aacd2
+            stateful=self.args.stateful,
             # **input_shapes,
         )
#  Copyright 2022 The HuggingFace Team. All rights reserved.
#
#  Licensed under the Apache License, Version 2.0 (the "License");
#  you may not use this file except in compliance with the License.
#  You may obtain a copy of the License at
#
#      http://www.apache.org/licenses/LICENSE-2.0
#
#  Unless required by applicable law or agreed to in writing, software
#  distributed under the License is distributed on an "AS IS" BASIS,
#  WITHOUT WARRANTIES OR CONDITIONS OF ANY KIND, either express or implied.
#  See the License for the specific language governing permissions and
#  limitations under the License.

import importlib
import inspect
import logging
import os
import shutil
from abc import abstractmethod
from collections import OrderedDict
from copy import deepcopy
from pathlib import Path
<<<<<<< HEAD
from typing import Any, Dict, List, Optional, Union
=======
from tempfile import TemporaryDirectory, gettempdir
from typing import Any, Dict, Optional, Union
>>>>>>> 41d93a17

import numpy as np
import openvino
import torch
from diffusers.configuration_utils import ConfigMixin
from diffusers.models.autoencoders.vae import DiagonalGaussianDistribution
from diffusers.pipelines import (
    AutoPipelineForImage2Image,
    AutoPipelineForInpainting,
    AutoPipelineForText2Image,
    DiffusionPipeline,
    LatentConsistencyModelImg2ImgPipeline,
    LatentConsistencyModelPipeline,
    StableDiffusionImg2ImgPipeline,
    StableDiffusionInpaintPipeline,
    StableDiffusionPipeline,
    StableDiffusionXLImg2ImgPipeline,
    StableDiffusionXLInpaintPipeline,
    StableDiffusionXLPipeline,
)
from diffusers.schedulers import SchedulerMixin
from diffusers.schedulers.scheduling_utils import SCHEDULER_CONFIG_NAME
from diffusers.utils.constants import CONFIG_NAME
from huggingface_hub import snapshot_download
from huggingface_hub.constants import HUGGINGFACE_HUB_CACHE
from huggingface_hub.utils import validate_hf_hub_args
from openvino._offline_transformations import compress_model_transformation
from openvino.runtime import Core
from transformers import CLIPFeatureExtractor, CLIPTokenizer
from transformers.modeling_outputs import ModelOutput

from optimum.utils import (
    DIFFUSION_MODEL_TEXT_ENCODER_2_SUBFOLDER,
    DIFFUSION_MODEL_TEXT_ENCODER_SUBFOLDER,
    DIFFUSION_MODEL_UNET_SUBFOLDER,
    DIFFUSION_MODEL_VAE_DECODER_SUBFOLDER,
    DIFFUSION_MODEL_VAE_ENCODER_SUBFOLDER,
)

from ...exporters.openvino import main_export
from .configuration import OVConfig, OVQuantizationMethod, OVWeightQuantizationConfig
<<<<<<< HEAD
from .loaders import OVTextualInversionLoaderMixin
from .modeling_base import OVBaseModel, OVModelPart
from .utils import ONNX_WEIGHTS_NAME, OV_TO_NP_TYPE, OV_XML_FILE_NAME, TemporaryDirectory
=======
from .modeling_base import OVBaseModel
from .utils import (
    ONNX_WEIGHTS_NAME,
    OV_TO_PT_TYPE,
    OV_XML_FILE_NAME,
    _print_compiled_model_properties,
    model_has_dynamic_inputs,
    np_to_pt_generators,
)
>>>>>>> 41d93a17


core = Core()

logger = logging.getLogger(__name__)


# TODO: support DiffusionPipeline.from_pipe()
# TODO: makes more sense to have a compositional OVMixin class
# TODO: instead of one bloated __init__, we should consider an __init__ per pipeline
class OVDiffusionPipeline(OVBaseModel, DiffusionPipeline):
    auto_model_class = DiffusionPipeline
    config_name = "model_index.json"
    _library_name = "diffusers"

    def __init__(
        self,
        scheduler: SchedulerMixin,
        unet: openvino.runtime.Model,
        vae_decoder: openvino.runtime.Model,
        # optional pipeline models
        vae_encoder: Optional[openvino.runtime.Model] = None,
        text_encoder: Optional[openvino.runtime.Model] = None,
        text_encoder_2: Optional[openvino.runtime.Model] = None,
        # optional pipeline submodels
        tokenizer: Optional[CLIPTokenizer] = None,
        tokenizer_2: Optional[CLIPTokenizer] = None,
        feature_extractor: Optional[CLIPFeatureExtractor] = None,
        # stable diffusion xl specific arguments
        force_zeros_for_empty_prompt: bool = True,
        requires_aesthetics_score: bool = False,
        add_watermarker: Optional[bool] = None,
        # openvino specific arguments
        device: str = "CPU",
        compile: bool = True,
        compile_only: bool = False,
        dynamic_shapes: bool = True,
        ov_config: Optional[Dict[str, str]] = None,
        model_save_dir: Optional[Union[str, Path, TemporaryDirectory]] = None,
        quantization_config: Optional[Union[OVWeightQuantizationConfig, Dict]] = None,
        **kwargs,
    ):
        self._device = device.upper()
        self.is_dynamic = dynamic_shapes
        self._compile_only = compile_only
        self.model_save_dir = model_save_dir
        self.ov_config = {} if ov_config is None else {**ov_config}
        self.preprocessors = kwargs.get("preprocessors", [])

        if self._compile_only:
            if not compile:
                raise ValueError(
                    "`compile_only` mode does not support disabling compilation."
                    "Please provide `compile=True` if you want to use `compile_only=True` or set `compile_only=False`"
                )

            if not isinstance(unet, openvino.runtime.CompiledModel):
                raise ValueError("`compile_only` expect that already compiled model will be provided")

            model_is_dynamic = model_has_dynamic_inputs(unet)
            if dynamic_shapes ^ model_is_dynamic:
                requested_shapes = "dynamic" if dynamic_shapes else "static"
                compiled_shapes = "dynamic" if model_is_dynamic else "static"
                raise ValueError(
                    f"Provided compiled model with {compiled_shapes} shapes but requested to use {requested_shapes}. "
                    f"Please set `compile_only=False` or `dynamic_shapes={model_is_dynamic}`"
                )

        self.unet = OVModelUnet(unet, self, DIFFUSION_MODEL_UNET_SUBFOLDER)
        self.vae_decoder = OVModelVaeDecoder(vae_decoder, self, DIFFUSION_MODEL_VAE_DECODER_SUBFOLDER)
        self.vae_encoder = (
            OVModelVaeEncoder(vae_encoder, self, DIFFUSION_MODEL_VAE_ENCODER_SUBFOLDER)
            if vae_encoder is not None
            else None
        )
        self.text_encoder = (
            OVModelTextEncoder(text_encoder, self, DIFFUSION_MODEL_TEXT_ENCODER_SUBFOLDER)
            if text_encoder is not None
            else None
        )
        self.text_encoder_2 = (
            OVModelTextEncoder(text_encoder_2, self, DIFFUSION_MODEL_TEXT_ENCODER_2_SUBFOLDER)
            if text_encoder_2 is not None
            else None
        )
        # We wrap the VAE Decoder & Encoder in a single object to simulate diffusers API
        self.vae = OVModelVae(decoder=self.vae_decoder, encoder=self.vae_encoder)

        self.scheduler = scheduler
        self.tokenizer = tokenizer
        self.tokenizer_2 = tokenizer_2
        self.feature_extractor = feature_extractor

        # we allow passing these as torch models for now
        self.image_encoder = kwargs.pop("image_encoder", None)  # TODO: maybe mplement OVModelImageEncoder
        self.safety_checker = kwargs.pop("safety_checker", None)  # TODO: maybe mplement OVModelSafetyChecker

        all_pipeline_init_args = {
            "vae": self.vae,
            "unet": self.unet,
            "text_encoder": self.text_encoder,
            "text_encoder_2": self.text_encoder_2,
            "safety_checker": self.safety_checker,
            "image_encoder": self.image_encoder,
            "scheduler": self.scheduler,
            "tokenizer": self.tokenizer,
            "tokenizer_2": self.tokenizer_2,
            "feature_extractor": self.feature_extractor,
            "requires_aesthetics_score": requires_aesthetics_score,
            "force_zeros_for_empty_prompt": force_zeros_for_empty_prompt,
            "add_watermarker": add_watermarker,
        }

        diffusers_pipeline_args = {}
        for key in inspect.signature(self.auto_model_class).parameters.keys():
            if key in all_pipeline_init_args:
                diffusers_pipeline_args[key] = all_pipeline_init_args[key]
        # inits diffusers pipeline specific attributes (registers modules and config)
        self.auto_model_class.__init__(self, **diffusers_pipeline_args)
        # we use auto_model_class.__init__ here because we can't call super().__init__
        # as OptimizedModel already defines an __init__ which is the first in the MRO

        self._openvino_config = None
        if quantization_config:
            self._openvino_config = OVConfig(quantization_config=quantization_config)
        self._set_ov_config_parameters()

        if self.is_dynamic and not self._compile_only:
            self.reshape(batch_size=-1, height=-1, width=-1, num_images_per_prompt=-1)

        if compile and not self._compile_only:
            self.compile()

    def _save_pretrained(self, save_directory: Union[str, Path]):
        """
        Saves the model to the OpenVINO IR format so that it can be re-loaded using the
        [`~optimum.intel.openvino.modeling.OVModel.from_pretrained`] class method.

        Arguments:
            save_directory (`str` or `Path`):
                The directory where to save the model files
        """
        if self._compile_only:
            raise ValueError(
                "`save_pretrained()` is not supported with `compile_only` mode, please intialize model without this option"
            )

        save_directory = Path(save_directory)

        models_to_save_paths = {
            (self.unet, save_directory / DIFFUSION_MODEL_UNET_SUBFOLDER),
            (self.vae_decoder, save_directory / DIFFUSION_MODEL_VAE_DECODER_SUBFOLDER),
            (self.vae_encoder, save_directory / DIFFUSION_MODEL_VAE_ENCODER_SUBFOLDER),
            (self.text_encoder, save_directory / DIFFUSION_MODEL_TEXT_ENCODER_SUBFOLDER),
            (self.text_encoder_2, save_directory / DIFFUSION_MODEL_TEXT_ENCODER_2_SUBFOLDER),
        }
        for model, save_path in models_to_save_paths:
            if model is not None:
                dst_path = save_path / OV_XML_FILE_NAME
                dst_path.parent.mkdir(parents=True, exist_ok=True)
                openvino.save_model(model.model, dst_path, compress_to_fp16=False)
                model_dir = model.config.get("_name_or_path", None) or model.model_save_dir
                config_path = Path(model_dir) / CONFIG_NAME
                if config_path.is_file():
                    config_save_path = save_path / CONFIG_NAME
                    shutil.copyfile(config_path, config_save_path)

        self.scheduler.save_pretrained(save_directory / "scheduler")

        if self.tokenizer is not None:
            self.tokenizer.save_pretrained(save_directory / "tokenizer")
        if self.tokenizer_2 is not None:
            self.tokenizer_2.save_pretrained(save_directory / "tokenizer_2")
        if self.feature_extractor is not None:
            self.feature_extractor.save_pretrained(save_directory / "feature_extractor")

        self._save_openvino_config(save_directory)

    @classmethod
    def _from_pretrained(
        cls,
        model_id: Union[str, Path],
        config: Dict[str, Any],
        token: Optional[Union[bool, str]] = None,
        revision: Optional[str] = None,
        force_download: bool = False,
        local_files_only: bool = False,
        cache_dir: str = HUGGINGFACE_HUB_CACHE,
        unet_file_name: Optional[str] = None,
        vae_decoder_file_name: Optional[str] = None,
        vae_encoder_file_name: Optional[str] = None,
        text_encoder_file_name: Optional[str] = None,
        text_encoder_2_file_name: Optional[str] = None,
        from_onnx: bool = False,
        load_in_8bit: bool = False,
        quantization_config: Union[OVWeightQuantizationConfig, Dict] = None,
        model_save_dir: Optional[Union[str, Path, TemporaryDirectory]] = None,
        **kwargs,
    ):
        # same as DiffusionPipeline.from_pretraoned, if called directly, it loads the class in the config
        if cls.__name__ == "OVDiffusionPipeline":
            class_name = config["_class_name"]
            ov_pipeline_class = _get_ov_class(class_name)
        else:
            ov_pipeline_class = cls

        default_file_name = ONNX_WEIGHTS_NAME if from_onnx else OV_XML_FILE_NAME

        unet_file_name = unet_file_name or default_file_name
        vae_encoder_file_name = vae_encoder_file_name or default_file_name
        vae_decoder_file_name = vae_decoder_file_name or default_file_name
        text_encoder_file_name = text_encoder_file_name or default_file_name
        text_encoder_2_file_name = text_encoder_2_file_name or default_file_name

        if not os.path.isdir(str(model_id)):
            all_components = {key for key in config.keys() if not key.startswith("_")} | {"vae_encoder", "vae_decoder"}
            allow_patterns = {os.path.join(component, "*") for component in all_components}
            allow_patterns.update(
                {
                    unet_file_name,
                    vae_encoder_file_name,
                    vae_decoder_file_name,
                    text_encoder_file_name,
                    text_encoder_2_file_name,
                    unet_file_name.replace(".xml", ".bin"),
                    vae_encoder_file_name.replace(".xml", ".bin"),
                    vae_decoder_file_name.replace(".xml", ".bin"),
                    text_encoder_file_name.replace(".xml", ".bin"),
                    text_encoder_2_file_name.replace(".xml", ".bin"),
                    SCHEDULER_CONFIG_NAME,
                    cls.config_name,
                    CONFIG_NAME,
                }
            )
            ignore_patterns = ["*.msgpack", "*.safetensors", "*pytorch_model.bin"]
            if not from_onnx:
                ignore_patterns.extend(["*.onnx", "*.onnx_data"])

            model_save_folder = snapshot_download(
                model_id,
                cache_dir=cache_dir,
                force_download=force_download,
                local_files_only=local_files_only,
                revision=revision,
                token=token,
                allow_patterns=allow_patterns,
                ignore_patterns=ignore_patterns,
            )
        else:
            model_save_folder = str(model_id)

        model_save_path = Path(model_save_folder)

        if model_save_dir is None:
            model_save_dir = model_save_path

        submodels = {"scheduler": None, "tokenizer": None, "tokenizer_2": None, "feature_extractor": None}
        for name in submodels.keys():
            if kwargs.get(name, None) is not None:
                submodels[name] = kwargs.pop(name)
            elif config.get(name, (None, None))[0] is not None:
                library_name, library_classes = config.get(name)
                library = importlib.import_module(library_name)
                class_obj = getattr(library, library_classes)
                load_method = getattr(class_obj, "from_pretrained")
                # Check if the module is in a subdirectory
                if (model_save_path / name).is_dir():
                    submodels[name] = load_method(model_save_path / name)
                else:
                    submodels[name] = load_method(model_save_path)

        models = {
            "unet": model_save_path / DIFFUSION_MODEL_UNET_SUBFOLDER / unet_file_name,
            "vae_decoder": model_save_path / DIFFUSION_MODEL_VAE_DECODER_SUBFOLDER / vae_decoder_file_name,
            "vae_encoder": model_save_path / DIFFUSION_MODEL_VAE_ENCODER_SUBFOLDER / vae_encoder_file_name,
            "text_encoder": model_save_path / DIFFUSION_MODEL_TEXT_ENCODER_SUBFOLDER / text_encoder_file_name,
            "text_encoder_2": model_save_path / DIFFUSION_MODEL_TEXT_ENCODER_2_SUBFOLDER / text_encoder_2_file_name,
        }

        compile_only = kwargs.get("compile_only", False)
        quantization_config = cls._prepare_weight_quantization_config(quantization_config, load_in_8bit)
        if (quantization_config is None or quantization_config.dataset is None) and not compile_only:
            for name, path in models.items():
                if kwargs.get(name, None) is not None:
                    models[name] = kwargs.pop(name)
                else:
                    models[name] = cls.load_model(path, quantization_config) if path.is_file() else None
        elif compile_only:
            ov_config = kwargs.get("ov_config", {})
            device = kwargs.get("device", "CPU")
            vae_ov_conifg = {**ov_config}
            if "GPU" in device.upper() and "INFERENCE_PRECISION_HINT" not in vae_ov_conifg:
                vae_ov_conifg["INFERENCE_PRECISION_HINT"] = "f32"
            for name, path in models.items():
                if kwargs.get(name, None) is not None:
                    models[name] = kwargs.pop(name)
                else:
                    models[name] = (
                        cls._compile_model(
                            path,
                            device,
                            ov_config if "vae" not in name else vae_ov_conifg,
                            Path(model_save_dir) / name,
                        )
                        if path.is_file()
                        else None
                    )
        else:
            # why is this quantization not performed in __init__?
            if ov_pipeline_class.export_feature != "text-to-image":
                raise NotImplementedError(f"Quantization in hybrid mode is not supported for {cls.__name__}")

            from optimum.intel import OVQuantizer

            for name, path in models.items():
                if kwargs.get(name, None) is not None:
                    models[name] = kwargs.pop(name)
                else:
                    models[name] = cls.load_model(path) if path.is_file() else None

            ov_pipeline = ov_pipeline_class(**models, **submodels, model_save_dir=model_save_dir, **kwargs)
            # same as in DiffusionPipeline.from_pretrained, we save where the model was instantiated from
            ov_pipeline.register_to_config(_name_or_path=config.get("_name_or_path", str(model_id)))

            hybrid_quantization_config = deepcopy(quantization_config)
            hybrid_quantization_config.quant_method = OVQuantizationMethod.HYBRID
            quantizer = OVQuantizer(ov_pipeline)
            quantizer.quantize(ov_config=OVConfig(quantization_config=hybrid_quantization_config))

            return ov_pipeline

        ov_pipeline = ov_pipeline_class(
            **models,
            **submodels,
            model_save_dir=model_save_dir,
            quantization_config=quantization_config,
            **kwargs,
        )
        # same as in DiffusionPipeline.from_pretrained, we save where the model was instantiated from
        ov_pipeline.register_to_config(_name_or_path=config.get("_name_or_path", str(model_id)))

        return ov_pipeline

    @classmethod
    def _from_transformers(
        cls,
        model_id: str,
        config: Dict[str, Any],
        token: Optional[Union[bool, str]] = None,
        revision: Optional[str] = None,
        force_download: bool = False,
        cache_dir: str = HUGGINGFACE_HUB_CACHE,
        local_files_only: bool = False,
        load_in_8bit: Optional[bool] = None,
        quantization_config: Union[OVWeightQuantizationConfig, Dict] = None,
        compile_only: bool = False,
        **kwargs,
    ):
<<<<<<< HEAD
        save_dir = TemporaryDirectory(ignore_cleanup_errors=True)
        save_dir_path = Path(save_dir.name)

        # If load_in_8bit and quantization_config not specified then ov_config is set to None and will be set by default in convert depending on the model size
        if load_in_8bit is None and not quantization_config:
            ov_config = None
        else:
            ov_config = OVConfig(dtype="fp32")

        compile_only = kwargs.pop("compile_only", False)

=======
>>>>>>> 41d93a17
        if compile_only:
            logger.warning(
                "`compile_only` mode will be disabled because it does not support model export."
                "Please provide openvino model obtained using optimum-cli or saved on disk using `save_pretrained`"
            )
            compile_only = False

        # If load_in_8bit and quantization_config not specified then ov_config is set
        # to None and will be set by default in convert depending on the model size
        if load_in_8bit is None and not quantization_config:
            ov_config = None
        else:
            ov_config = OVConfig(dtype="fp32")

        model_save_dir = TemporaryDirectory()
        model_save_path = Path(model_save_dir.name)

        main_export(
            model_name_or_path=model_id,
            output=model_save_path,
            do_validation=False,
            no_post_process=True,
            revision=revision,
            cache_dir=cache_dir,
            token=token,
            local_files_only=local_files_only,
            force_download=force_download,
            ov_config=ov_config,
            library_name=cls._library_name,
        )

        return cls._from_pretrained(
            model_id=model_save_path,
            config=config,
            from_onnx=False,
            token=token,
            revision=revision,
            cache_dir=cache_dir,
            force_download=force_download,
            local_files_only=local_files_only,
            model_save_dir=model_save_dir,
            quantization_config=quantization_config,
            load_in_8bit=load_in_8bit,
            compile_only=compile_only,
            **kwargs,
        )

    def to(self, *args, device: Optional[str] = None, dtype: Optional[torch.dtype] = None):
        for arg in args:
            if isinstance(arg, str):
                device = arg
            elif isinstance(arg, torch.dtype):
                dtype = arg

        if isinstance(device, str):
            self._device = device.upper()
            self.request = None
        elif device is not None:
            raise ValueError(
                "The `device` argument should be a string representing the device on which the model should be loaded."
            )

        if dtype is not None and dtype != self.dtype:
            raise NotImplementedError(
                f"Cannot change the dtype of the model from {self.dtype} to {dtype}. "
                f"Please export the model with the desired dtype."
            )

        return self

    @property
    def height(self) -> int:
        height = self.unet.model.inputs[0].get_partial_shape()[2]
        if height.is_dynamic:
            return -1
        return height.get_length() * self.vae_scale_factor

    @property
    def width(self) -> int:
        width = self.unet.model.inputs[0].get_partial_shape()[3]
        if width.is_dynamic:
            return -1
        return width.get_length() * self.vae_scale_factor

    @property
    def batch_size(self) -> int:
        batch_size = self.unet.model.inputs[0].get_partial_shape()[0]
        if batch_size.is_dynamic:
            return -1
        return batch_size.get_length()

    def _reshape_unet(
        self,
        model: openvino.runtime.Model,
        batch_size: int = -1,
        height: int = -1,
        width: int = -1,
        num_images_per_prompt: int = -1,
        tokenizer_max_length: int = -1,
    ):
        if batch_size == -1 or num_images_per_prompt == -1:
            batch_size = -1
        else:
            batch_size *= num_images_per_prompt
            # The factor of 2 comes from the guidance scale > 1
            if "timestep_cond" not in {inputs.get_any_name() for inputs in model.inputs}:
                batch_size *= 2

        height = height // self.vae_scale_factor if height > 0 else height
        width = width // self.vae_scale_factor if width > 0 else width
        shapes = {}
        for inputs in model.inputs:
            shapes[inputs] = inputs.get_partial_shape()
            if inputs.get_any_name() == "timestep":
                shapes[inputs][0] = 1
            elif inputs.get_any_name() == "sample":
                in_channels = self.unet.config.get("in_channels", None)
                if in_channels is None:
                    in_channels = shapes[inputs][1]
                    if in_channels.is_dynamic:
                        logger.warning(
                            "Could not identify `in_channels` from the unet configuration, to statically reshape the unet please provide a configuration."
                        )
                        self.is_dynamic = True

                shapes[inputs] = [batch_size, in_channels, height, width]
            elif inputs.get_any_name() == "text_embeds":
                shapes[inputs] = [batch_size, self.text_encoder_2.config["projection_dim"]]
            elif inputs.get_any_name() == "time_ids":
                shapes[inputs] = [batch_size, inputs.get_partial_shape()[1]]
            elif inputs.get_any_name() == "timestep_cond":
                shapes[inputs] = [batch_size, self.unet.config["time_cond_proj_dim"]]
            else:
                shapes[inputs][0] = batch_size
                shapes[inputs][1] = tokenizer_max_length
        model.reshape(shapes)
        return model

    def _reshape_text_encoder(
        self, model: openvino.runtime.Model, batch_size: int = -1, tokenizer_max_length: int = -1
    ):
        if batch_size != -1:
            shapes = {model.inputs[0]: [batch_size, tokenizer_max_length]}
            model.reshape(shapes)
        return model

    def _reshape_vae_encoder(
        self, model: openvino.runtime.Model, batch_size: int = -1, height: int = -1, width: int = -1
    ):
        in_channels = self.vae_encoder.config.get("in_channels", None)
        if in_channels is None:
            in_channels = model.inputs[0].get_partial_shape()[1]
            if in_channels.is_dynamic:
                logger.warning(
                    "Could not identify `in_channels` from the VAE encoder configuration, to statically reshape the VAE encoder please provide a configuration."
                )
                self.is_dynamic = True
        shapes = {model.inputs[0]: [batch_size, in_channels, height, width]}
        model.reshape(shapes)
        return model

    def _reshape_vae_decoder(
        self, model: openvino.runtime.Model, height: int = -1, width: int = -1, num_images_per_prompt: int = -1
    ):
        height = height // self.vae_scale_factor if height > -1 else height
        width = width // self.vae_scale_factor if width > -1 else width
        latent_channels = self.vae_decoder.config.get("latent_channels", None)
        if latent_channels is None:
            latent_channels = model.inputs[0].get_partial_shape()[1]
            if latent_channels.is_dynamic:
                logger.warning(
                    "Could not identify `latent_channels` from the VAE decoder configuration, to statically reshape the VAE decoder please provide a configuration."
                )
                self.is_dynamic = True
        shapes = {model.inputs[0]: [num_images_per_prompt, latent_channels, height, width]}
        model.reshape(shapes)
        return model

    def reshape(
        self,
        batch_size: int,
        height: int,
        width: int,
        num_images_per_prompt: int = -1,
    ):
        if self._compile_only:
            raise ValueError(
                "`reshape()` is not supported with `compile_only` mode, please intialize model without this option"
            )

        self.is_dynamic = -1 in {batch_size, height, width, num_images_per_prompt}

        if self.tokenizer is None and self.tokenizer_2 is None:
            tokenizer_max_len = -1
        else:
            tokenizer_max_len = (
                self.tokenizer.model_max_length if self.tokenizer is not None else self.tokenizer_2.model_max_length
            )

        self.unet.model = self._reshape_unet(
            self.unet.model, batch_size, height, width, num_images_per_prompt, tokenizer_max_len
        )
        self.vae_decoder.model = self._reshape_vae_decoder(
            self.vae_decoder.model, height, width, num_images_per_prompt
        )

        if self.vae_encoder is not None:
            self.vae_encoder.model = self._reshape_vae_encoder(self.vae_encoder.model, batch_size, height, width)

        if self.text_encoder is not None:
            self.text_encoder.model = self._reshape_text_encoder(
                self.text_encoder.model, batch_size, self.tokenizer.model_max_length
            )

        if self.text_encoder_2 is not None:
            self.text_encoder_2.model = self._reshape_text_encoder(
                self.text_encoder_2.model, batch_size, self.tokenizer_2.model_max_length
            )

        self.clear_requests()
        return self

    def half(self):
        """
        Converts all the model weights to FP16 for more efficient inference on GPU.
        """
        if self._compile_only:
            raise ValueError(
                "`half()` is not supported with `compile_only` mode, please intialize model without this option"
            )

        for component in {self.unet, self.vae_encoder, self.vae_decoder, self.text_encoder, self.text_encoder_2}:
            if component is not None:
                compress_model_transformation(component.model)

        self.clear_requests()

        return self

    def clear_requests(self):
        if self._compile_only:
            raise ValueError(
                "`clear_requests()` is not supported with `compile_only` mode, please intialize model without this option"
            )

        for component in {self.unet, self.vae_encoder, self.vae_decoder, self.text_encoder, self.text_encoder_2}:
            if component is not None:
                component.request = None

    def compile(self):
        for component in {self.unet, self.vae_encoder, self.vae_decoder, self.text_encoder, self.text_encoder_2}:
            if component is not None:
                component._compile()

    @classmethod
    def _load_config(cls, config_name_or_path: Union[str, os.PathLike], **kwargs):
        return cls.load_config(config_name_or_path, **kwargs)

    def _save_config(self, save_directory):
        self.save_config(save_directory)

    @property
    def components(self) -> Dict[str, Any]:
        components = {
            "vae": self.vae,
            "unet": self.unet,
            "text_encoder": self.text_encoder,
            "text_encoder_2": self.text_encoder_2,
            "safety_checker": self.safety_checker,
            "image_encoder": self.image_encoder,
        }
        components = {k: v for k, v in components.items() if v is not None}
        return components

    def __call__(self, *args, **kwargs):
        # we do this to keep numpy random states support for now
        # TODO: deprecate and add warnings when a random state is passed

        args = list(args)
        for i in range(len(args)):
            args[i] = np_to_pt_generators(args[i], self.device)

        for k, v in kwargs.items():
            kwargs[k] = np_to_pt_generators(v, self.device)

        # we use auto_model_class.__call__ here because we can't call super().__call__
        # as OptimizedModel already defines a __call__ which is the first in the MRO
        return self.auto_model_class.__call__(self, *args, **kwargs)


class OVPipelinePart(ConfigMixin):
    config_name: str = CONFIG_NAME

    def __init__(
        self,
        model: openvino.runtime.Model,
        parent_pipeline: OVDiffusionPipeline,
        model_name: str = "",
    ):
        self.model = model
        self.model_name = model_name
        self.parent_pipeline = parent_pipeline
        self.request = None if not parent_pipeline._compile_only else self.model

        if isinstance(parent_pipeline.model_save_dir, TemporaryDirectory):
            self.model_save_dir = Path(parent_pipeline.model_save_dir.name) / self.model_name
        else:
            self.model_save_dir = Path(parent_pipeline.model_save_dir) / self.model_name

        config_file_path = self.model_save_dir / self.config_name

        if not config_file_path.is_file():
            # config is mandatory for the model part to be used for inference
            raise ValueError(f"Configuration file for {self.__class__.__name__} not found at {config_file_path}")

        config_dict = self._dict_from_json_file(config_file_path)
        self.register_to_config(**config_dict)

    @property
    def _device(self) -> str:
        return self.parent_pipeline._device

    @property
    def device(self) -> torch.device:
        return self.parent_pipeline.device

    @property
    def ov_config(self) -> OVConfig:
        return self.parent_pipeline.ov_config

    @property
    def dtype(self) -> torch.dtype:
        return OV_TO_PT_TYPE[self.ov_config.get("dtype", "f32")]

    def _compile(self):
        if self.request is None:
            if (
                "CACHE_DIR" not in self.ov_config.keys()
                and not str(self.model_save_dir).startswith(gettempdir())
                and "GPU" in self._device
            ):
                self.ov_config["CACHE_DIR"] = os.path.join(self.model_save_dir, "model_cache")

            logger.info(f"Compiling the {self.model_name} to {self._device} ...")
            self.request = core.compile_model(self.model, self._device, self.ov_config)
            # OPENVINO_LOG_LEVEL can be found in https://docs.openvino.ai/2023.2/openvino_docs_OV_UG_supported_plugins_AUTO_debugging.html
            if "OPENVINO_LOG_LEVEL" in os.environ and int(os.environ["OPENVINO_LOG_LEVEL"]) > 2:
                logger.info(f"{self._device} SUPPORTED_PROPERTIES:")
                _print_compiled_model_properties(self.request)

    def to(self, *args, device: Optional[str] = None, dtype: Optional[torch.dtype] = None):
        for arg in args:
            if isinstance(arg, str):
                device = arg
            elif isinstance(arg, torch.dtype):
                dtype = arg

        if isinstance(device, str):
            self._device = device.upper()
            self.request = None
        elif device is not None:
            raise ValueError(
                "The `device` argument should be a string representing the device on which the model should be loaded."
            )

        if dtype is not None and dtype != self.dtype:
            raise NotImplementedError(
                f"Cannot change the dtype of the model from {self.dtype} to {dtype}. "
                f"Please export the model with the desired dtype."
            )

        return self

    @abstractmethod
    def forward(self, *args, **kwargs):
        raise NotImplementedError

    def __call__(self, *args, **kwargs):
        return self.forward(*args, **kwargs)


class OVModelTextEncoder(OVPipelinePart):
    def forward(
        self,
        input_ids: Union[np.ndarray, torch.Tensor],
        attention_mask: Optional[Union[np.ndarray, torch.Tensor]] = None,
        output_hidden_states: Optional[bool] = None,
        return_dict: bool = False,
    ):
        self._compile()

        model_inputs = {"input_ids": input_ids}

        ov_outputs = self.request(model_inputs, share_inputs=True).to_dict()

        model_outputs = {}
        for key, value in ov_outputs.items():
            model_outputs[next(iter(key.names))] = torch.from_numpy(value)

        if output_hidden_states:
            model_outputs["hidden_states"] = []
            for i in range(self.config.num_hidden_layers):
                model_outputs["hidden_states"].append(model_outputs.pop(f"hidden_states.{i}"))
            model_outputs["hidden_states"].append(model_outputs.get("last_hidden_state"))

        if return_dict:
            return model_outputs

        return ModelOutput(**model_outputs)


class OVModelUnet(OVPipelinePart):
    def __init__(self, *args, **kwargs):
        super().__init__(*args, **kwargs)

        if not hasattr(self.config, "time_cond_proj_dim"):
            logger.warning(
                "The `time_cond_proj_dim` attribute is missing from the UNet configuration. "
                "Please re-export the model with newer version of optimum and diffusers."
            )
            self.register_to_config(time_cond_proj_dim=None)

    def forward(
        self,
        sample: Union[np.ndarray, torch.Tensor],
        timestep: Union[np.ndarray, torch.Tensor],
        encoder_hidden_states: Union[np.ndarray, torch.Tensor],
        text_embeds: Optional[Union[np.ndarray, torch.Tensor]] = None,
        time_ids: Optional[Union[np.ndarray, torch.Tensor]] = None,
        timestep_cond: Optional[Union[np.ndarray, torch.Tensor]] = None,
        cross_attention_kwargs: Optional[Dict[str, Any]] = None,
        added_cond_kwargs: Optional[Dict[str, Any]] = None,
        return_dict: bool = False,
    ):
        self._compile()

        model_inputs = {
            "sample": sample,
            "timestep": timestep,
            "encoder_hidden_states": encoder_hidden_states,
        }

        if text_embeds is not None:
            model_inputs["text_embeds"] = text_embeds
        if time_ids is not None:
            model_inputs["time_ids"] = time_ids
        if timestep_cond is not None:
            model_inputs["timestep_cond"] = timestep_cond
        if cross_attention_kwargs is not None:
            model_inputs.update(cross_attention_kwargs)
        if added_cond_kwargs is not None:
            model_inputs.update(added_cond_kwargs)

        ov_outputs = self.request(model_inputs, share_inputs=True).to_dict()

        model_outputs = {}
        for key, value in ov_outputs.items():
            model_outputs[next(iter(key.names))] = torch.from_numpy(value)

        if return_dict:
            return model_outputs

        return ModelOutput(**model_outputs)


class OVModelVaeEncoder(OVPipelinePart):
    def __init__(self, *args, **kwargs):
        super().__init__(*args, **kwargs)

        if not hasattr(self.config, "scaling_factor"):
            logger.warning(
                "The `scaling_factor` attribute is missing from the VAE encoder configuration. "
                "Please re-export the model with newer version of optimum and diffusers."
            )
            self.register_to_config(scaling_factor=2 ** (len(self.config.block_out_channels) - 1))

    def forward(
        self,
        sample: Union[np.ndarray, torch.Tensor],
        generator: Optional[torch.Generator] = None,
        return_dict: bool = False,
    ):
        self._compile()

        model_inputs = {"sample": sample}

        ov_outputs = self.request(model_inputs, share_inputs=True).to_dict()

        model_outputs = {}
        for key, value in ov_outputs.items():
            model_outputs[next(iter(key.names))] = torch.from_numpy(value)

        if "latent_sample" in model_outputs:
            model_outputs["latents"] = model_outputs.pop("latent_sample")

        if "latent_parameters" in model_outputs:
            model_outputs["latent_dist"] = DiagonalGaussianDistribution(
                parameters=model_outputs.pop("latent_parameters")
            )

        if return_dict:
            return model_outputs

        return ModelOutput(**model_outputs)

    def _compile(self):
        if "GPU" in self._device and "INFERENCE_PRECISION_HINT" not in self.ov_config:
            self.ov_config.update({"INFERENCE_PRECISION_HINT": "f32"})
        super()._compile()


class OVModelVaeDecoder(OVPipelinePart):
    def __init__(self, *args, **kwargs):
        super().__init__(*args, **kwargs)

        # can be missing from models exported long ago
        if not hasattr(self.config, "scaling_factor"):
            logger.warning(
                "The `scaling_factor` attribute is missing from the VAE decoder configuration. "
                "Please re-export the model with newer version of optimum and diffusers."
            )
            self.register_to_config(scaling_factor=2 ** (len(self.config.block_out_channels) - 1))

    def forward(
        self,
        latent_sample: Union[np.ndarray, torch.Tensor],
        generator: Optional[torch.Generator] = None,
        return_dict: bool = False,
    ):
        self._compile()

        model_inputs = {"latent_sample": latent_sample}

        ov_outputs = self.request(model_inputs, share_inputs=True).to_dict()

        model_outputs = {}
        for key, value in ov_outputs.items():
            model_outputs[next(iter(key.names))] = torch.from_numpy(value)

        if return_dict:
            return model_outputs

        return ModelOutput(**model_outputs)

    def _compile(self):
        if "GPU" in self._device and "INFERENCE_PRECISION_HINT" not in self.ov_config:
            self.ov_config.update({"INFERENCE_PRECISION_HINT": "f32"})
        super()._compile()


class OVModelVae:
    def __init__(self, decoder: OVModelVaeDecoder, encoder: OVModelVaeEncoder):
        self.decoder = decoder
        self.encoder = encoder

    @property
    def config(self):
        return self.decoder.config

    @property
    def dtype(self):
        return self.decoder.dtype

    @property
    def device(self):
        return self.decoder.device

    def decode(self, *args, **kwargs):
        return self.decoder(*args, **kwargs)

    def encode(self, *args, **kwargs):
        return self.encoder(*args, **kwargs)

    def to(self, *args, **kwargs):
        self.decoder.to(*args, **kwargs)
        if self.encoder is not None:
            self.encoder.to(*args, **kwargs)


class OVStableDiffusionPipeline(OVDiffusionPipeline, StableDiffusionPipeline):
    """
    OpenVINO-powered stable diffusion pipeline corresponding to [diffusers.StableDiffusionPipeline](https://huggingface.co/docs/diffusers/api/pipelines/stable_diffusion/stable_diffusion#diffusers.StableDiffusionPipeline).
    """

    main_input_name = "prompt"
    export_feature = "text-to-image"
    auto_model_class = StableDiffusionPipeline


class OVStableDiffusionImg2ImgPipeline(OVDiffusionPipeline, StableDiffusionImg2ImgPipeline):
    """
    OpenVINO-powered stable diffusion pipeline corresponding to [diffusers.StableDiffusionImg2ImgPipeline](https://huggingface.co/docs/diffusers/api/pipelines/stable_diffusion/stable_diffusion_img2img#diffusers.StableDiffusionImg2ImgPipeline).
    """

    main_input_name = "image"
    export_feature = "image-to-image"
    auto_model_class = StableDiffusionImg2ImgPipeline


class OVStableDiffusionInpaintPipeline(OVDiffusionPipeline, StableDiffusionInpaintPipeline):
    """
    OpenVINO-powered stable diffusion pipeline corresponding to [diffusers.StableDiffusionInpaintPipeline](https://huggingface.co/docs/diffusers/api/pipelines/stable_diffusion/stable_diffusion_inpaint#diffusers.StableDiffusionInpaintPipeline).
    """

    main_input_name = "image"
    export_feature = "inpainting"
    auto_model_class = StableDiffusionInpaintPipeline


class OVStableDiffusionXLPipeline(OVDiffusionPipeline, StableDiffusionXLPipeline):
    """
    OpenVINO-powered stable diffusion pipeline corresponding to [diffusers.StableDiffusionXLPipeline](https://huggingface.co/docs/diffusers/api/pipelines/stable_diffusion/stable_diffusion_xl#diffusers.StableDiffusionXLPipeline).
    """

    main_input_name = "prompt"
    export_feature = "text-to-image"
    auto_model_class = StableDiffusionXLPipeline

    def _get_add_time_ids(
        self,
        original_size,
        crops_coords_top_left,
        target_size,
        dtype,
        text_encoder_projection_dim=None,
    ):
        add_time_ids = list(original_size + crops_coords_top_left + target_size)

        add_time_ids = torch.tensor([add_time_ids], dtype=dtype)
        return add_time_ids


class OVStableDiffusionXLImg2ImgPipeline(OVDiffusionPipeline, StableDiffusionXLImg2ImgPipeline):
    """
    OpenVINO-powered stable diffusion pipeline corresponding to [diffusers.StableDiffusionXLImg2ImgPipeline](https://huggingface.co/docs/diffusers/api/pipelines/stable_diffusion/stable_diffusion_xl#diffusers.StableDiffusionXLImg2ImgPipeline).
    """

    main_input_name = "image"
    export_feature = "image-to-image"
    auto_model_class = StableDiffusionXLImg2ImgPipeline

    def _get_add_time_ids(
        self,
        original_size,
        crops_coords_top_left,
        target_size,
        aesthetic_score,
        negative_aesthetic_score,
        negative_original_size,
        negative_crops_coords_top_left,
        negative_target_size,
        dtype,
        text_encoder_projection_dim=None,
    ):
        if self.config.requires_aesthetics_score:
            add_time_ids = list(original_size + crops_coords_top_left + (aesthetic_score,))
            add_neg_time_ids = list(
                negative_original_size + negative_crops_coords_top_left + (negative_aesthetic_score,)
            )
        else:
            add_time_ids = list(original_size + crops_coords_top_left + target_size)
            add_neg_time_ids = list(negative_original_size + crops_coords_top_left + negative_target_size)

        add_time_ids = torch.tensor([add_time_ids], dtype=dtype)
        add_neg_time_ids = torch.tensor([add_neg_time_ids], dtype=dtype)

        return add_time_ids, add_neg_time_ids


class OVStableDiffusionXLInpaintPipeline(OVDiffusionPipeline, StableDiffusionXLInpaintPipeline):
    """
    OpenVINO-powered stable diffusion pipeline corresponding to [diffusers.StableDiffusionXLInpaintPipeline](https://huggingface.co/docs/diffusers/api/pipelines/stable_diffusion/stable_diffusion_xl#diffusers.StableDiffusionXLInpaintPipeline).
    """

    main_input_name = "image"
    export_feature = "inpainting"
    auto_model_class = StableDiffusionXLInpaintPipeline

    def _get_add_time_ids(
        self,
        original_size,
        crops_coords_top_left,
        target_size,
        aesthetic_score,
        negative_aesthetic_score,
        negative_original_size,
        negative_crops_coords_top_left,
        negative_target_size,
        dtype,
        text_encoder_projection_dim=None,
    ):
        if self.config.requires_aesthetics_score:
            add_time_ids = list(original_size + crops_coords_top_left + (aesthetic_score,))
            add_neg_time_ids = list(
                negative_original_size + negative_crops_coords_top_left + (negative_aesthetic_score,)
            )
        else:
            add_time_ids = list(original_size + crops_coords_top_left + target_size)
            add_neg_time_ids = list(negative_original_size + crops_coords_top_left + negative_target_size)

        add_time_ids = torch.tensor([add_time_ids], dtype=dtype)
        add_neg_time_ids = torch.tensor([add_neg_time_ids], dtype=dtype)

        return add_time_ids, add_neg_time_ids


class OVLatentConsistencyModelPipeline(OVDiffusionPipeline, LatentConsistencyModelPipeline):
    """
    OpenVINO-powered stable diffusion pipeline corresponding to [diffusers.LatentConsistencyModelPipeline](https://huggingface.co/docs/diffusers/api/pipelines/stable_diffusion/latent_consistency#diffusers.LatentConsistencyModelPipeline).
    """

    main_input_name = "prompt"
    export_feature = "text-to-image"
    auto_model_class = LatentConsistencyModelPipeline


class OVLatentConsistencyModelImg2ImgPipeline(OVDiffusionPipeline, LatentConsistencyModelImg2ImgPipeline):
    """
    OpenVINO-powered stable diffusion pipeline corresponding to [diffusers.LatentConsistencyModelImg2ImgPipeline](https://huggingface.co/docs/diffusers/api/pipelines/stable_diffusion/latent_consistency_img2img#diffusers.LatentConsistencyModelImg2ImgPipeline).
    """

    main_input_name = "image"
    export_feature = "image-to-image"
    auto_model_class = LatentConsistencyModelImg2ImgPipeline


SUPPORTED_OV_PIPELINES = [
    OVStableDiffusionPipeline,
    OVStableDiffusionImg2ImgPipeline,
    OVStableDiffusionInpaintPipeline,
    OVStableDiffusionXLPipeline,
    OVStableDiffusionXLImg2ImgPipeline,
    OVStableDiffusionXLInpaintPipeline,
    OVLatentConsistencyModelPipeline,
    OVLatentConsistencyModelImg2ImgPipeline,
]


def _get_ov_class(pipeline_class_name: str, throw_error_if_not_exist: bool = True):
    for ov_pipeline_class in SUPPORTED_OV_PIPELINES:
        if (
            ov_pipeline_class.__name__ == pipeline_class_name
            or ov_pipeline_class.auto_model_class.__name__ == pipeline_class_name
        ):
            return ov_pipeline_class

    if throw_error_if_not_exist:
        raise ValueError(f"OVDiffusionPipeline can't find a pipeline linked to {pipeline_class_name}")


OV_TEXT2IMAGE_PIPELINES_MAPPING = OrderedDict(
    [
        ("stable-diffusion", OVStableDiffusionPipeline),
        ("stable-diffusion-xl", OVStableDiffusionXLPipeline),
        ("latent-consistency", OVLatentConsistencyModelPipeline),
    ]
)

OV_IMAGE2IMAGE_PIPELINES_MAPPING = OrderedDict(
    [
        ("stable-diffusion", OVStableDiffusionImg2ImgPipeline),
        ("stable-diffusion-xl", OVStableDiffusionXLImg2ImgPipeline),
        ("latent-consistency", OVLatentConsistencyModelImg2ImgPipeline),
    ]
)

OV_INPAINT_PIPELINES_MAPPING = OrderedDict(
    [
        ("stable-diffusion", OVStableDiffusionInpaintPipeline),
        ("stable-diffusion-xl", OVStableDiffusionXLInpaintPipeline),
    ]
)

SUPPORTED_OV_PIPELINES_MAPPINGS = [
    OV_TEXT2IMAGE_PIPELINES_MAPPING,
    OV_IMAGE2IMAGE_PIPELINES_MAPPING,
    OV_INPAINT_PIPELINES_MAPPING,
]


def _get_task_ov_class(mapping, pipeline_class_name):
    def _get_model_name(pipeline_class_name):
        for ov_pipelines_mapping in SUPPORTED_OV_PIPELINES_MAPPINGS:
            for model_name, ov_pipeline_class in ov_pipelines_mapping.items():
                if (
                    ov_pipeline_class.__name__ == pipeline_class_name
                    or ov_pipeline_class.auto_model_class.__name__ == pipeline_class_name
                ):
                    return model_name

    model_name = _get_model_name(pipeline_class_name)

    if model_name is not None:
        task_class = mapping.get(model_name, None)
        if task_class is not None:
            return task_class

    raise ValueError(f"OVPipelineForTask can't find a pipeline linked to {pipeline_class_name} for {model_name}")


class OVPipelineForTask(ConfigMixin):
    auto_model_class = DiffusionPipeline
    config_name = "model_index.json"

    @classmethod
    @validate_hf_hub_args
    def from_pretrained(cls, pretrained_model_or_path, **kwargs):
        load_config_kwargs = {
            "force_download": kwargs.get("force_download", False),
            "resume_download": kwargs.get("resume_download", None),
            "local_files_only": kwargs.get("local_files_only", False),
            "cache_dir": kwargs.get("cache_dir", None),
            "revision": kwargs.get("revision", None),
            "proxies": kwargs.get("proxies", None),
            "token": kwargs.get("token", None),
        }
        config = cls.load_config(pretrained_model_or_path, **load_config_kwargs)
        config = config[0] if isinstance(config, tuple) else config
        class_name = config["_class_name"]

        ov_pipeline_class = _get_task_ov_class(cls.ov_pipelines_mapping, class_name)

        return ov_pipeline_class.from_pretrained(pretrained_model_or_path, **kwargs)


class OVPipelineForText2Image(OVPipelineForTask):
    auto_model_class = AutoPipelineForText2Image
    ov_pipelines_mapping = OV_TEXT2IMAGE_PIPELINES_MAPPING


class OVPipelineForImage2Image(OVPipelineForTask):
    auto_model_class = AutoPipelineForImage2Image
    ov_pipelines_mapping = OV_IMAGE2IMAGE_PIPELINES_MAPPING


class OVPipelineForInpainting(OVPipelineForTask):
    auto_model_class = AutoPipelineForInpainting
    ov_pipelines_mapping = OV_INPAINT_PIPELINES_MAPPING<|MERGE_RESOLUTION|>--- conflicted
+++ resolved
@@ -21,12 +21,8 @@
 from collections import OrderedDict
 from copy import deepcopy
 from pathlib import Path
-<<<<<<< HEAD
-from typing import Any, Dict, List, Optional, Union
-=======
-from tempfile import TemporaryDirectory, gettempdir
+from tempfile import gettempdir
 from typing import Any, Dict, Optional, Union
->>>>>>> 41d93a17
 
 import numpy as np
 import openvino
@@ -68,21 +64,16 @@
 
 from ...exporters.openvino import main_export
 from .configuration import OVConfig, OVQuantizationMethod, OVWeightQuantizationConfig
-<<<<<<< HEAD
-from .loaders import OVTextualInversionLoaderMixin
-from .modeling_base import OVBaseModel, OVModelPart
-from .utils import ONNX_WEIGHTS_NAME, OV_TO_NP_TYPE, OV_XML_FILE_NAME, TemporaryDirectory
-=======
 from .modeling_base import OVBaseModel
 from .utils import (
     ONNX_WEIGHTS_NAME,
     OV_TO_PT_TYPE,
     OV_XML_FILE_NAME,
+    TemporaryDirectory,
     _print_compiled_model_properties,
     model_has_dynamic_inputs,
     np_to_pt_generators,
 )
->>>>>>> 41d93a17
 
 
 core = Core()
@@ -441,20 +432,6 @@
         compile_only: bool = False,
         **kwargs,
     ):
-<<<<<<< HEAD
-        save_dir = TemporaryDirectory(ignore_cleanup_errors=True)
-        save_dir_path = Path(save_dir.name)
-
-        # If load_in_8bit and quantization_config not specified then ov_config is set to None and will be set by default in convert depending on the model size
-        if load_in_8bit is None and not quantization_config:
-            ov_config = None
-        else:
-            ov_config = OVConfig(dtype="fp32")
-
-        compile_only = kwargs.pop("compile_only", False)
-
-=======
->>>>>>> 41d93a17
         if compile_only:
             logger.warning(
                 "`compile_only` mode will be disabled because it does not support model export."
